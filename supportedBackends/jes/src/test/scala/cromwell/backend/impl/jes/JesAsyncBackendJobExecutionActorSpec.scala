package cromwell.backend.impl.jes

import java.nio.file.Paths
import java.util.UUID

import akka.actor.{ActorRef, Props}
import akka.testkit.{ImplicitSender, TestActorRef, TestDuration, TestProbe}
import com.google.cloud.storage.contrib.nio.CloudStoragePath
import cromwell.backend.BackendJobExecutionActor.BackendJobExecutionResponse
import cromwell.backend._
import cromwell.backend.async.AsyncBackendJobExecutionActor.{Execute, ExecutionMode}
import cromwell.backend.async.{AbortedExecutionHandle, ExecutionHandle, FailedNonRetryableExecutionHandle, FailedRetryableExecutionHandle}
import cromwell.backend.impl.jes.JesAsyncBackendJobExecutionActor.JesPendingExecutionHandle
import cromwell.backend.impl.jes.RunStatus.Failed
import cromwell.backend.impl.jes.io.{DiskType, JesWorkingDisk}
import cromwell.backend.impl.jes.statuspolling.JesApiQueryManager.DoPoll
<<<<<<< HEAD
import cromwell.core.logging.JobLogger
import cromwell.core.{WorkflowId, WorkflowOptions, _}
import cromwell.filesystems.gcs.GcsPathBuilderFactory
=======
import cromwell.backend.standard.StandardAsyncJob
import cromwell.core.logging.JobLogger
import cromwell.core.path.PathImplicits._
import cromwell.core.{WorkflowId, WorkflowOptions, _}
import cromwell.filesystems.gcs.{GcsPathBuilder, GcsPathBuilderFactory}
>>>>>>> 26ade632
import cromwell.filesystems.gcs.auth.GoogleAuthMode.NoAuthMode
import cromwell.util.SampleWdl
import org.scalatest._
import org.scalatest.prop.Tables.Table
import org.slf4j.Logger
import org.specs2.mock.Mockito
import spray.json.{JsObject, JsValue}
import wdl4s.types.{WdlArrayType, WdlFileType, WdlMapType, WdlStringType}
import wdl4s.values.{WdlArray, WdlFile, WdlMap, WdlString, WdlValue}
import wdl4s.{LocallyQualifiedName, FullyQualifiedName => _, _}

import scala.concurrent.duration._
import scala.concurrent.{Await, ExecutionContext, Future, Promise}
import scala.util.{Success, Try}

class JesAsyncBackendJobExecutionActorSpec extends TestKitSuite("JesAsyncBackendJobExecutionActorSpec")
  with FlatSpecLike with Matchers with ImplicitSender with Mockito with BackendSpec {

<<<<<<< HEAD
  val mockPathBuilder = GcsPathBuilderFactory(NoAuthMode).withOptions(mock[WorkflowOptions])
=======
  val mockPathBuilder: GcsPathBuilder = GcsPathBuilderFactory(NoAuthMode).withOptions(mock[WorkflowOptions])
>>>>>>> 26ade632

  import JesTestConfig._

  implicit val Timeout: FiniteDuration = 5.seconds.dilated

  val YoSup: String =
    s"""
      |task sup {
      |  String addressee
      |  command {
      |    echo "yo sup $${addressee}!"
      |  }
      |  output {
      |    String salutation = read_string(stdout())
      |  }
      |  runtime {
      |    docker: "ubuntu:latest"
      |    [PREEMPTIBLE]
      |  }
      |}
      |
      |workflow wf_sup {
      |  call sup
      |}
    """.stripMargin

  val Inputs = Map("sup.sup.addressee" -> WdlString("dog"))

  val NoOptions = WorkflowOptions(JsObject(Map.empty[String, JsValue]))

  val TestableCallContext = CallContext(mockPathBuilder.build("gs://root").get, "out", "err")

<<<<<<< HEAD
  val TestableJesExpressionFunctions = {
=======
  val TestableJesExpressionFunctions: JesExpressionFunctions = {
>>>>>>> 26ade632
    new JesExpressionFunctions(List(mockPathBuilder), TestableCallContext)
  }

  private def buildInitializationData(jobDescriptor: BackendJobDescriptor, configuration: JesConfiguration) = {
    val workflowPaths = JesWorkflowPaths(jobDescriptor.workflowDescriptor, configuration)(system)
    JesBackendInitializationData(workflowPaths, null)
  }

<<<<<<< HEAD
  class TestableJesJobExecutionActor(jobDescriptor: BackendJobDescriptor,
                                     promise: Promise[BackendJobExecutionResponse],
                                     jesConfiguration: JesConfiguration,
                                     functions: JesExpressionFunctions = TestableJesExpressionFunctions,
                                     jesSingletonActor: ActorRef = emptyActor)
    extends JesAsyncBackendJobExecutionActor(jobDescriptor, promise, jesConfiguration, buildInitializationData(jobDescriptor, jesConfiguration), emptyActor, jesSingletonActor) {
=======
  class TestableJesJobExecutionActor(jesParams: JesAsyncExecutionActorParams, functions: JesExpressionFunctions)
    extends JesAsyncBackendJobExecutionActor(jesParams) {

    def this(jobDescriptor: BackendJobDescriptor,
             promise: Promise[BackendJobExecutionResponse],
             jesConfiguration: JesConfiguration,
             functions: JesExpressionFunctions = TestableJesExpressionFunctions,
             jesSingletonActor: ActorRef = emptyActor) = {
      this(
        JesAsyncExecutionActorParams(
          jobDescriptor,
          jesConfiguration,
          buildInitializationData(jobDescriptor, jesConfiguration),
          emptyActor,
          Option(jesSingletonActor),
          promise
        ),
        functions
      )
    }
>>>>>>> 26ade632

    override lazy val jobLogger = new JobLogger("TestLogger", workflowId, jobTag, akkaLogger = Option(log)) {
      override def tag: String = s"$name [UUID(${workflowId.shortString})$jobTag]"
      override val slf4jLoggers: Set[Logger] = Set.empty
    }

    override lazy val backendEngineFunctions: JesExpressionFunctions = functions
  }

  private val jesConfiguration = new JesConfiguration(JesBackendConfigurationDescriptor)
  private val workingDisk = JesWorkingDisk(DiskType.SSD, 200)

  val DockerAndDiskRuntime: String =
    """
      |runtime {
      |  docker: "ubuntu:latest"
      |  disks: "local-disk 200 SSD"
      |}
    """.stripMargin

  private def buildPreemptibleJobDescriptor(attempt: Int, preemptible: Int): BackendJobDescriptor = {
    val workflowDescriptor = BackendWorkflowDescriptor(
      WorkflowId.randomId(),
      WdlNamespaceWithWorkflow.load(YoSup.replace("[PREEMPTIBLE]", s"preemptible: $preemptible"), Seq.empty[ImportResolver]).workflow,
      Inputs,
      NoOptions
    )

    val job = workflowDescriptor.workflow.taskCalls.head
    val key = BackendJobDescriptorKey(job, None, attempt)
    val runtimeAttributes = makeRuntimeAttributes(job)
    BackendJobDescriptor(workflowDescriptor, key, runtimeAttributes, fqnMapToDeclarationMap(Inputs))
  }

  private def executionActor(jobDescriptor: BackendJobDescriptor,
                             configurationDescriptor: BackendConfigurationDescriptor,
                             promise: Promise[BackendJobExecutionResponse],
                             jesSingletonActor: ActorRef): ActorRef = {

    // Mock/stub out the bits that would reach out to JES.
    val run = mock[Run]
<<<<<<< HEAD
    val handle = JesPendingExecutionHandle(jobDescriptor, Set.empty, run, None)
=======
    val handle = new JesPendingExecutionHandle(jobDescriptor, StandardAsyncJob(run.runId), Option(run), None)
>>>>>>> 26ade632

    class ExecuteOrRecoverActor extends TestableJesJobExecutionActor(jobDescriptor, promise, jesConfiguration, jesSingletonActor = jesSingletonActor) {
      override def executeOrRecover(mode: ExecutionMode)(implicit ec: ExecutionContext): Future[ExecutionHandle] = Future.successful(handle)
    }

    system.actorOf(Props(new ExecuteOrRecoverActor), "ExecuteOrRecoverActor-" + UUID.randomUUID)
  }

  private def runAndFail(attempt: Int, preemptible: Int, errorCode: Int, innerErrorCode: Int): BackendJobExecutionResponse = {

    val runStatus = Failed(errorCode, List(s"$innerErrorCode: I seen some things man"), Seq.empty, Option("fakeMachine"), Option("fakeZone"), Option("fakeInstance"))
    val statusPoller = TestProbe()

    val promise = Promise[BackendJobExecutionResponse]()
    val jobDescriptor =  buildPreemptibleJobDescriptor(attempt, preemptible)
    val backend = executionActor(jobDescriptor, JesBackendConfigurationDescriptor, promise, statusPoller.ref)
    backend ! Execute
    statusPoller.expectMsgPF(max = Timeout, hint = "awaiting status poll") {
      case DoPoll(_) => backend ! runStatus
    }

    Await.result(promise.future, Timeout)
  }

  def buildPreemptibleTestActorRef(attempt: Int, preemptible: Int): TestActorRef[TestableJesJobExecutionActor] = {
    val jobDescriptor = buildPreemptibleJobDescriptor(attempt, preemptible)
    val props = Props(new TestableJesJobExecutionActor(jobDescriptor, Promise(), jesConfiguration))
    TestActorRef(props, s"TestableJesJobExecutionActor-${jobDescriptor.workflowDescriptor.id}")
  }

  behavior of "JesAsyncBackendJobExecutionActor"

  { // Set of "handle call failures appropriately with respect to preemption" tests
    val expectations = Table(
      ("attempt", "preemptible", "errorCode", "innerErrorCode", "shouldRetry"),
      // No preemptible attempts allowed, nothing should be retryable.
      (1, 0, 10, 13, false),
      (1, 0, 10, 14, false),
      (1, 0, 10, 15, false),
      (1, 0, 11, 13, false),
      (1, 0, 11, 14, false),
      // 1 preemptible attempt allowed, but not all failures represent preemptions.
      (1, 1, 10, 13, true),
      (1, 1, 10, 14, true),
      (1, 1, 10, 15, false),
      (1, 1, 11, 13, false),
      (1, 1, 11, 14, false),
      // 1 preemptible attempt allowed, but now on the second attempt nothing should be retryable.
      (2, 1, 10, 13, false),
      (2, 1, 10, 14, false),
      (2, 1, 10, 15, false),
      (2, 1, 11, 13, false),
      (2, 1, 11, 14, false)
    )

    expectations foreach { case (attempt, preemptible, errorCode, innerErrorCode, shouldRetry) =>
      it should s"handle call failures appropriately with respect to preemption (attempt=$attempt, preemptible=$preemptible, errorCode=$errorCode, innerErrorCode=$innerErrorCode)" in {
        runAndFail(attempt, preemptible, errorCode, innerErrorCode).getClass.getSimpleName match {
          case "JobFailedNonRetryableResponse" => false shouldBe shouldRetry
          case "JobFailedRetryableResponse" => true shouldBe shouldRetry
          case huh => fail(s"Unexpected response class name: '$huh'")
        }
      }
    }
  }

  it should "not restart 2 of 1 unexpected shutdowns without another preemptible VM" in {
    val actorRef = buildPreemptibleTestActorRef(2, 1)
    val jesBackend = actorRef.underlyingActor
    val handle = mock[JesPendingExecutionHandle]
    implicit val ec = system.dispatcher

    val failedStatus = Failed(10, List("14: VM XXX shut down unexpectedly."), Seq.empty, Option("fakeMachine"), Option("fakeZone"), Option("fakeInstance"))
    val executionResult = Await.result(jesBackend.executionResult(failedStatus, handle), 2.seconds)
    executionResult.isInstanceOf[FailedNonRetryableExecutionHandle] shouldBe true
    val failedHandle = executionResult.asInstanceOf[FailedNonRetryableExecutionHandle]
    failedHandle.returnCode shouldBe None
  }

  it should "restart 1 of 1 unexpected shutdowns without another preemptible VM" in {
    val actorRef = buildPreemptibleTestActorRef(1, 1)
    val jesBackend = actorRef.underlyingActor
    val handle = mock[JesPendingExecutionHandle]
    implicit val ec = system.dispatcher

    val failedStatus = Failed(10, List("14: VM XXX shut down unexpectedly."), Seq.empty, Option("fakeMachine"), Option("fakeZone"), Option("fakeInstance"))
    val executionResult = Await.result(jesBackend.executionResult(failedStatus, handle), 2.seconds)
    executionResult.isInstanceOf[FailedRetryableExecutionHandle] shouldBe true
    val retryableHandle = executionResult.asInstanceOf[FailedRetryableExecutionHandle]
    retryableHandle.throwable.isInstanceOf[PreemptedException] shouldBe true
    retryableHandle.returnCode shouldBe None
    val preemptedException = retryableHandle.throwable.asInstanceOf[PreemptedException]
    preemptedException.getMessage should include("will be restarted with a non-preemptible VM")
  }

  it should "restart 1 of 2 unexpected shutdowns with another preemptible VM" in {
    val actorRef = buildPreemptibleTestActorRef(1, 2)
    val jesBackend = actorRef.underlyingActor
    val handle = mock[JesPendingExecutionHandle]
    implicit val ec = system.dispatcher

    val failedStatus = Failed(10, List("14: VM XXX shut down unexpectedly."), Seq.empty, Option("fakeMachine"), Option("fakeZone"), Option("fakeInstance"))
    val executionResult = Await.result(jesBackend.executionResult(failedStatus, handle), 2.seconds)
    executionResult.isInstanceOf[FailedRetryableExecutionHandle] shouldBe true
    val retryableHandle = executionResult.asInstanceOf[FailedRetryableExecutionHandle]
    retryableHandle.throwable.isInstanceOf[PreemptedException] shouldBe true
    retryableHandle.returnCode shouldBe None
    val preemptedException2 = retryableHandle.throwable.asInstanceOf[PreemptedException]
    preemptedException2.getMessage should include("will be restarted with another preemptible VM")
  }

  it should "handle Failure Status for various errors" in {
    val actorRef = buildPreemptibleTestActorRef(1, 1)
    val jesBackend = actorRef.underlyingActor
    val handle = mock[JesPendingExecutionHandle]
    implicit val ec = system.dispatcher

    Await.result(jesBackend.executionResult(
      Failed(10, List("15: Other type of error."), Seq.empty, Option("fakeMachine"), Option("fakeZone"), Option("fakeInstance")), handle), 2.seconds
    ).isInstanceOf[FailedNonRetryableExecutionHandle] shouldBe true
    Await.result(jesBackend.executionResult(
      Failed(11, List("14: Wrong errorCode."), Seq.empty, Option("fakeMachine"), Option("fakeZone"), Option("fakeInstance")), handle), 2.seconds
    ).isInstanceOf[FailedNonRetryableExecutionHandle] shouldBe true
    Await.result(jesBackend.executionResult(
      Failed(10, List("Weird error message."), Seq.empty, Option("fakeMachine"), Option("fakeZone"), Option("fakeInstance")), handle), 2.seconds
    ).isInstanceOf[FailedNonRetryableExecutionHandle] shouldBe true
    Await.result(jesBackend.executionResult(
      Failed(10, List("UnparsableInt: Even weirder error message."), Seq.empty, Option("fakeMachine"), Option("fakeZone"), Option("fakeInstance")), handle), 2.seconds
    ).isInstanceOf[FailedNonRetryableExecutionHandle] shouldBe true
    Await.result(jesBackend.executionResult(
      Failed(10, List.empty, Seq.empty, Option("fakeMachine"), Option("fakeZone"), Option("fakeInstance")), handle), 2.seconds
    ).isInstanceOf[FailedNonRetryableExecutionHandle] shouldBe true
    Await.result(jesBackend.executionResult(
      Failed(10, List("Operation canceled at"), Seq.empty, Option("fakeMachine"), Option("fakeZone"), Option("fakeInstance")), handle), 2.seconds
    ) shouldBe AbortedExecutionHandle

    actorRef.stop()
  }

  it should "map GCS paths and *only* GCS paths to local" in {
    val stringKey = "abc"
    val stringVal = WdlString("abc")
    val localFileKey = "lf"
    val localFileVal = WdlFile("/blah/abc")
    val gcsFileKey = "gcsf"
    val gcsFileVal = WdlFile("gs://blah/abc")

    val inputs = Map(
      stringKey -> stringVal,
      localFileKey -> localFileVal,
      gcsFileKey -> gcsFileVal
    )

    val workflowDescriptor = BackendWorkflowDescriptor(
      WorkflowId.randomId(),
      WdlNamespaceWithWorkflow.load(YoSup.replace("[PREEMPTIBLE]", ""), Seq.empty[ImportResolver]).workflow,
      inputs,
      NoOptions
    )

    val call = workflowDescriptor.workflow.taskCalls.head
    val key = BackendJobDescriptorKey(call, None, 1)
    val runtimeAttributes = makeRuntimeAttributes(call)
    val jobDescriptor = BackendJobDescriptor(workflowDescriptor, key, runtimeAttributes, fqnMapToDeclarationMap(inputs))

    val props = Props(new TestableJesJobExecutionActor(jobDescriptor, Promise(), jesConfiguration))
    val testActorRef = TestActorRef[TestableJesJobExecutionActor](
      props, s"TestableJesJobExecutionActor-${jobDescriptor.workflowDescriptor.id}")

    val mappedInputs = jobDescriptor.fullyQualifiedInputs mapValues testActorRef.underlyingActor.gcsPathToLocal

    mappedInputs(stringKey) match {
      case WdlString(v) => assert(v.equalsIgnoreCase(stringVal.value))
      case _ => fail("test setup error")
    }

    mappedInputs(localFileKey) match {
      case wdlFile: WdlFile => assert(wdlFile.value.equalsIgnoreCase(localFileVal.value))
      case _ => fail("test setup error")
    }

    mappedInputs(gcsFileKey) match {
      case wdlFile: WdlFile => assert(wdlFile.value.equalsIgnoreCase("/cromwell_root/blah/abc"))
      case _ => fail("test setup error")
    }
  }

  it should "generate correct JesFileInputs from a WdlMap" in {
    val inputs = Map(
      "stringToFileMap" -> WdlMap(WdlMapType(WdlStringType, WdlFileType), Map(
        WdlString("stringTofile1") -> WdlFile("gs://path/to/stringTofile1"),
        WdlString("stringTofile2") -> WdlFile("gs://path/to/stringTofile2")
      )),
      "fileToStringMap" -> WdlMap(WdlMapType(WdlFileType, WdlStringType), Map(
        WdlFile("gs://path/to/fileToString1") -> WdlString("fileToString1"),
        WdlFile("gs://path/to/fileToString2") -> WdlString("fileToString2")
      )),
      "fileToFileMap" -> WdlMap(WdlMapType(WdlFileType, WdlFileType), Map(
        WdlFile("gs://path/to/fileToFile1Key") -> WdlFile("gs://path/to/fileToFile1Value"),
        WdlFile("gs://path/to/fileToFile2Key") -> WdlFile("gs://path/to/fileToFile2Value")
      )),
      "stringToString" -> WdlMap(WdlMapType(WdlStringType, WdlStringType), Map(
        WdlString("stringToString1") -> WdlString("path/to/stringToString1"),
        WdlString("stringToString2") -> WdlString("path/to/stringToString2")
      ))
    )

    val workflowDescriptor = BackendWorkflowDescriptor(
      WorkflowId.randomId(),
      WdlNamespaceWithWorkflow.load(SampleWdl.CurrentDirectory.asWorkflowSources(DockerAndDiskRuntime).wdlSource, Seq.empty[ImportResolver]).workflow,
      inputs,
      NoOptions
    )

    val job = workflowDescriptor.workflow.taskCalls.head
    val runtimeAttributes = makeRuntimeAttributes(job)
    val key = BackendJobDescriptorKey(job, None, 1)
    val jobDescriptor = BackendJobDescriptor(workflowDescriptor, key, runtimeAttributes, fqnMapToDeclarationMap(inputs))

    val props = Props(new TestableJesJobExecutionActor(jobDescriptor, Promise(), jesConfiguration))
    val testActorRef = TestActorRef[TestableJesJobExecutionActor](
      props, s"TestableJesJobExecutionActor-${jobDescriptor.workflowDescriptor.id}")

    val jesInputs = testActorRef.underlyingActor.generateJesInputs(jobDescriptor)
    jesInputs should have size 8
    jesInputs should contain(JesFileInput(
      "stringToFileMap-0", "gs://path/to/stringTofile1", Paths.get("path/to/stringTofile1"), workingDisk))
    jesInputs should contain(JesFileInput(
      "stringToFileMap-1", "gs://path/to/stringTofile2", Paths.get("path/to/stringTofile2"), workingDisk))
    jesInputs should contain(JesFileInput(
      "fileToStringMap-0", "gs://path/to/fileToString1", Paths.get("path/to/fileToString1"), workingDisk))
    jesInputs should contain(JesFileInput(
      "fileToStringMap-1", "gs://path/to/fileToString2", Paths.get("path/to/fileToString2"), workingDisk))
    jesInputs should contain(JesFileInput(
      "fileToFileMap-0", "gs://path/to/fileToFile1Key", Paths.get("path/to/fileToFile1Key"), workingDisk))
    jesInputs should contain(JesFileInput(
      "fileToFileMap-1", "gs://path/to/fileToFile1Value", Paths.get("path/to/fileToFile1Value"), workingDisk))
    jesInputs should contain(JesFileInput(
      "fileToFileMap-2", "gs://path/to/fileToFile2Key", Paths.get("path/to/fileToFile2Key"), workingDisk))
    jesInputs should contain(JesFileInput(
      "fileToFileMap-3", "gs://path/to/fileToFile2Value", Paths.get("path/to/fileToFile2Value"), workingDisk))
  }

  def makeJesActorRef(sampleWdl: SampleWdl, callName: LocallyQualifiedName, inputs: Map[FullyQualifiedName, WdlValue],
                      functions: JesExpressionFunctions = TestableJesExpressionFunctions):
  TestActorRef[TestableJesJobExecutionActor] = {
    val workflowDescriptor = BackendWorkflowDescriptor(
      WorkflowId.randomId(),
      WdlNamespaceWithWorkflow.load(sampleWdl.asWorkflowSources(DockerAndDiskRuntime).wdlSource, Seq.empty[ImportResolver]).workflow,
      inputs,
      NoOptions
    )

    val call = workflowDescriptor.workflow.findCallByName(callName).get.asInstanceOf[TaskCall]
    val key = BackendJobDescriptorKey(call, None, 1)
    val runtimeAttributes = makeRuntimeAttributes(call)
    val jobDescriptor = BackendJobDescriptor(workflowDescriptor, key, runtimeAttributes, fqnMapToDeclarationMap(inputs))

    val props = Props(new TestableJesJobExecutionActor(jobDescriptor, Promise(), jesConfiguration, functions))
    TestActorRef[TestableJesJobExecutionActor](props, s"TestableJesJobExecutionActor-${jobDescriptor.workflowDescriptor.id}")
  }

  it should "generate correct JesOutputs" in {
    val inputs = Map(
      "in" -> WdlFile("gs://blah/b/c.txt")
    )
    val jesBackend = makeJesActorRef(SampleWdl.FilePassingWorkflow, "a", inputs).underlyingActor
    val jobDescriptor = jesBackend.jobDescriptor
    val workflowId = jesBackend.workflowId
    val jesInputs = jesBackend.generateJesInputs(jobDescriptor)
    jesInputs should have size 1
    jesInputs should contain(JesFileInput("in-0", "gs://blah/b/c.txt", Paths.get("blah/b/c.txt"), workingDisk))
    val jesOutputs = jesBackend.generateJesOutputs(jobDescriptor)
    jesOutputs should have size 1
    jesOutputs should contain(JesFileOutput("out",
      s"gs://my-cromwell-workflows-bucket/file_passing/$workflowId/call-a/out", Paths.get("out"), workingDisk))
  }

  it should "generate correct JesInputs when a command line contains a write_lines call in it" in {
    val inputs = Map(
      "strs" -> WdlArray(WdlArrayType(WdlStringType), Seq("A", "B", "C").map(WdlString))
    )

    class TestJesExpressionFunctions extends JesExpressionFunctions(
      List(mockPathBuilder), TestableCallContext) {
      override def write_lines(params: Seq[Try[WdlValue]]): Try[WdlFile] = {
        Success(WdlFile(s"gs://some/path/file.txt"))
      }
    }

    val functions = new TestJesExpressionFunctions
    val jesBackend = makeJesActorRef(SampleWdl.ArrayIO, "serialize", inputs, functions).underlyingActor
    val jobDescriptor = jesBackend.jobDescriptor
    val jesInputs = jesBackend.generateJesInputs(jobDescriptor)
    jesInputs should have size 1
    jesInputs should contain(JesFileInput(
      "c6fd5c91-0", "gs://some/path/file.txt", Paths.get("some/path/file.txt"), workingDisk))
    val jesOutputs = jesBackend.generateJesOutputs(jobDescriptor)
    jesOutputs should have size 0
  }

  it should "generate correct JesFileInputs from a WdlArray" in {
    val inputs = Map(
      "fileArray" ->
        WdlArray(WdlArrayType(WdlFileType), Seq(WdlFile("gs://path/to/file1"), WdlFile("gs://path/to/file2")))
    )

    val workflowDescriptor = BackendWorkflowDescriptor(
      WorkflowId.randomId(),
      WdlNamespaceWithWorkflow.load(SampleWdl.CurrentDirectory.asWorkflowSources(DockerAndDiskRuntime).wdlSource, Seq.empty[ImportResolver]).workflow,
      inputs,
      NoOptions
    )

    val job = workflowDescriptor.workflow.taskCalls.head
    val runtimeAttributes = makeRuntimeAttributes(job)
    val key = BackendJobDescriptorKey(job, None, 1)
    val jobDescriptor = BackendJobDescriptor(workflowDescriptor, key, runtimeAttributes, fqnMapToDeclarationMap(inputs))

    val props = Props(new TestableJesJobExecutionActor(jobDescriptor, Promise(), jesConfiguration))
    val testActorRef = TestActorRef[TestableJesJobExecutionActor](
      props, s"TestableJesJobExecutionActor-${jobDescriptor.workflowDescriptor.id}")

    val jesInputs = testActorRef.underlyingActor.generateJesInputs(jobDescriptor)
    jesInputs should have size 2
    jesInputs should contain(JesFileInput("fileArray-0", "gs://path/to/file1", Paths.get("path/to/file1"), workingDisk))
    jesInputs should contain(JesFileInput("fileArray-1", "gs://path/to/file2", Paths.get("path/to/file2"), workingDisk))
  }

  it should "generate correct JesFileInputs from a WdlFile" in {
    val inputs = Map(
      "file1" -> WdlFile("gs://path/to/file1"),
      "file2" -> WdlFile("gs://path/to/file2")
    )

    val workflowDescriptor = BackendWorkflowDescriptor(
      WorkflowId.randomId(),
      WdlNamespaceWithWorkflow.load(SampleWdl.CurrentDirectory.asWorkflowSources(DockerAndDiskRuntime).wdlSource, Seq.empty[ImportResolver]).workflow,
      inputs,
      NoOptions
    )

    val job = workflowDescriptor.workflow.taskCalls.head
    val runtimeAttributes = makeRuntimeAttributes(job)
    val key = BackendJobDescriptorKey(job, None, 1)
    val jobDescriptor = BackendJobDescriptor(workflowDescriptor, key, runtimeAttributes, fqnMapToDeclarationMap(inputs))

    val props = Props(new TestableJesJobExecutionActor(jobDescriptor, Promise(), jesConfiguration))
    val testActorRef = TestActorRef[TestableJesJobExecutionActor](
      props, s"TestableJesJobExecutionActor-${jobDescriptor.workflowDescriptor.id}")

    val jesInputs = testActorRef.underlyingActor.generateJesInputs(jobDescriptor)
    jesInputs should have size 2
    jesInputs should contain(JesFileInput("file1-0", "gs://path/to/file1", Paths.get("path/to/file1"), workingDisk))
    jesInputs should contain(JesFileInput("file2-0", "gs://path/to/file2", Paths.get("path/to/file2"), workingDisk))
  }

  it should "convert local Paths back to corresponding GCS paths in JesOutputs" in {
    val jesOutputs = Set(
      JesFileOutput("/cromwell_root/path/to/file1", "gs://path/to/file1",
        Paths.get("/cromwell_root/path/to/file1"), workingDisk),
      JesFileOutput("/cromwell_root/path/to/file2", "gs://path/to/file2",
        Paths.get("/cromwell_root/path/to/file2"), workingDisk),
      JesFileOutput("/cromwell_root/path/to/file3", "gs://path/to/file3",
        Paths.get("/cromwell_root/path/to/file3"), workingDisk),
      JesFileOutput("/cromwell_root/path/to/file4", "gs://path/to/file4",
        Paths.get("/cromwell_root/path/to/file4"), workingDisk),
      JesFileOutput("/cromwell_root/path/to/file5", "gs://path/to/file5",
        Paths.get("/cromwell_root/path/to/file5"), workingDisk)
    )
    val outputValues = Seq(
      WdlFile("/cromwell_root/path/to/file1"),
      WdlArray(WdlArrayType(WdlFileType), Seq(
        WdlFile("/cromwell_root/path/to/file2"), WdlFile("/cromwell_root/path/to/file3"))),
      WdlMap(WdlMapType(WdlFileType, WdlFileType), Map(
        WdlFile("/cromwell_root/path/to/file4") -> WdlFile("/cromwell_root/path/to/file5")
      ))
    )

    val workflowDescriptor = BackendWorkflowDescriptor(
      WorkflowId.randomId(),
      WdlNamespaceWithWorkflow.load(SampleWdl.EmptyString.asWorkflowSources(DockerAndDiskRuntime).wdlSource, Seq.empty[ImportResolver]).workflow,
      Map.empty,
      NoOptions
    )

    val call = workflowDescriptor.workflow.taskCalls.head
    val key = BackendJobDescriptorKey(call, None, 1)
    val runtimeAttributes = makeRuntimeAttributes(call)
    val jobDescriptor = BackendJobDescriptor(workflowDescriptor, key, runtimeAttributes, Map.empty)

    val props = Props(new TestableJesJobExecutionActor(jobDescriptor, Promise(), jesConfiguration))
    val testActorRef = TestActorRef[TestableJesJobExecutionActor](
      props, s"TestableJesJobExecutionActor-${jobDescriptor.workflowDescriptor.id}")

    val result = outputValues map testActorRef.underlyingActor.wdlValueToGcsPath(jesOutputs)
    result should have size 3
    result should contain(WdlFile("gs://path/to/file1"))
    result should contain(WdlArray(WdlArrayType(WdlFileType),
      Seq(WdlFile("gs://path/to/file2"), WdlFile("gs://path/to/file3")))
    )
    result should contain(WdlMap(WdlMapType(WdlFileType, WdlFileType),
      Map(WdlFile("gs://path/to/file4") -> WdlFile("gs://path/to/file5")))
    )
  }

  it should "create a JesFileInput for the monitoring script, when specified" in {
    val workflowDescriptor = BackendWorkflowDescriptor(
      WorkflowId.randomId(),
      WdlNamespaceWithWorkflow.load(SampleWdl.EmptyString.asWorkflowSources(DockerAndDiskRuntime).wdlSource, Seq.empty[ImportResolver]).workflow,
      Map.empty,
      WorkflowOptions.fromJsonString("""{"monitoring_script": "gs://path/to/script"}""").get
    )

    val job = workflowDescriptor.workflow.taskCalls.head
    val runtimeAttributes = makeRuntimeAttributes(job)
    val key = BackendJobDescriptorKey(job, None, 1)
    val jobDescriptor = BackendJobDescriptor(workflowDescriptor, key, runtimeAttributes, Map.empty)

    val props = Props(new TestableJesJobExecutionActor(jobDescriptor, Promise(), jesConfiguration))
    val testActorRef = TestActorRef[TestableJesJobExecutionActor](
      props, s"TestableJesJobExecutionActor-${jobDescriptor.workflowDescriptor.id}")

    testActorRef.underlyingActor.monitoringScript shouldBe
      Some(JesFileInput("monitoring-in", "gs://path/to/script", Paths.get("/cromwell_root/monitoring.sh"), workingDisk))
  }

  it should "not create a JesFileInput for the monitoring script, when not specified" in {
    val workflowDescriptor = BackendWorkflowDescriptor(
      WorkflowId.randomId(),
      WdlNamespaceWithWorkflow.load(SampleWdl.EmptyString.asWorkflowSources(DockerAndDiskRuntime).wdlSource, Seq.empty[ImportResolver]).workflow,
      Map.empty,
      NoOptions
    )

    val job = workflowDescriptor.workflow.taskCalls.head
    val key = BackendJobDescriptorKey(job, None, 1)
    val runtimeAttributes = makeRuntimeAttributes(job)
    val jobDescriptor = BackendJobDescriptor(workflowDescriptor, key, runtimeAttributes, Map.empty)

    val props = Props(new TestableJesJobExecutionActor(jobDescriptor, Promise(), jesConfiguration))
    val testActorRef = TestActorRef[TestableJesJobExecutionActor](
      props, s"TestableJesJobExecutionActor-${jobDescriptor.workflowDescriptor.id}")

    testActorRef.underlyingActor.monitoringScript shouldBe None
  }

  it should "return JES log paths for non-scattered call" in {
    val workflowDescriptor = BackendWorkflowDescriptor(
      WorkflowId(UUID.fromString("e6236763-c518-41d0-9688-432549a8bf7c")),
      WdlNamespaceWithWorkflow.load(
        SampleWdl.HelloWorld.asWorkflowSources(""" runtime {docker: "ubuntu:latest"} """).wdlSource, Seq.empty[ImportResolver]).workflow,
      Map.empty,
      WorkflowOptions.fromJsonString(""" {"jes_gcs_root": "gs://path/to/gcs_root"} """).get
    )

    val call = workflowDescriptor.workflow.findCallByName("hello").get.asInstanceOf[TaskCall]
    val key = BackendJobDescriptorKey(call, None, 1)
    val runtimeAttributes = makeRuntimeAttributes(call)
    val jobDescriptor = BackendJobDescriptor(workflowDescriptor, key, runtimeAttributes, Map.empty)

    val props = Props(new TestableJesJobExecutionActor(jobDescriptor, Promise(), jesConfiguration))
    val testActorRef = TestActorRef[TestableJesJobExecutionActor](
      props, s"TestableJesJobExecutionActor-${jobDescriptor.workflowDescriptor.id}")

    val jesBackend = testActorRef.underlyingActor

    jesBackend.jesCallPaths.stdout should be(a[CloudStoragePath])
<<<<<<< HEAD
    jesBackend.jesCallPaths.stdout.toUri.toString shouldBe
      "gs://path/to/gcs_root/wf_hello/e6236763-c518-41d0-9688-432549a8bf7c/call-hello/hello-stdout.log"
    jesBackend.jesCallPaths.stderr should be(a[CloudStoragePath])
    jesBackend.jesCallPaths.stderr.toUri.toString shouldBe
      "gs://path/to/gcs_root/wf_hello/e6236763-c518-41d0-9688-432549a8bf7c/call-hello/hello-stderr.log"
    jesBackend.jesCallPaths.jesLogPath should be(a[CloudStoragePath])
    jesBackend.jesCallPaths.jesLogPath.toUri.toString shouldBe
=======
    jesBackend.jesCallPaths.stdout.toRealString shouldBe
      "gs://path/to/gcs_root/wf_hello/e6236763-c518-41d0-9688-432549a8bf7c/call-hello/hello-stdout.log"
    jesBackend.jesCallPaths.stderr should be(a[CloudStoragePath])
    jesBackend.jesCallPaths.stderr.toRealString shouldBe
      "gs://path/to/gcs_root/wf_hello/e6236763-c518-41d0-9688-432549a8bf7c/call-hello/hello-stderr.log"
    jesBackend.jesCallPaths.jesLogPath should be(a[CloudStoragePath])
    jesBackend.jesCallPaths.jesLogPath.toRealString shouldBe
>>>>>>> 26ade632
      "gs://path/to/gcs_root/wf_hello/e6236763-c518-41d0-9688-432549a8bf7c/call-hello/hello.log"
  }

  it should "return JES log paths for scattered call" in {
    val workflowDescriptor = BackendWorkflowDescriptor(
      WorkflowId(UUID.fromString("e6236763-c518-41d0-9688-432549a8bf7d")),
      WdlNamespaceWithWorkflow.load(
        new SampleWdl.ScatterWdl().asWorkflowSources(""" runtime {docker: "ubuntu:latest"} """).wdlSource, Seq.empty[ImportResolver]).workflow,
      Map.empty,
      WorkflowOptions.fromJsonString(""" {"jes_gcs_root": "gs://path/to/gcs_root"} """).get
    )

    val call = workflowDescriptor.workflow.findCallByName("B").get.asInstanceOf[TaskCall]
    val key = BackendJobDescriptorKey(call, Option(2), 1)
    val runtimeAttributes = makeRuntimeAttributes(call)
    val jobDescriptor = BackendJobDescriptor(workflowDescriptor, key, runtimeAttributes, Map.empty)

    val props = Props(new TestableJesJobExecutionActor(jobDescriptor, Promise(), jesConfiguration))
    val testActorRef = TestActorRef[TestableJesJobExecutionActor](
      props, s"TestableJesJobExecutionActor-${jobDescriptor.workflowDescriptor.id}")

    val jesBackend = testActorRef.underlyingActor

    jesBackend.jesCallPaths.stdout should be(a[CloudStoragePath])
<<<<<<< HEAD
    jesBackend.jesCallPaths.stdout.toUri.toString shouldBe
      "gs://path/to/gcs_root/w/e6236763-c518-41d0-9688-432549a8bf7d/call-B/shard-2/B-2-stdout.log"
    jesBackend.jesCallPaths.stderr should be(a[CloudStoragePath])
    jesBackend.jesCallPaths.stderr.toUri.toString shouldBe
      "gs://path/to/gcs_root/w/e6236763-c518-41d0-9688-432549a8bf7d/call-B/shard-2/B-2-stderr.log"
    jesBackend.jesCallPaths.jesLogPath should be(a[CloudStoragePath])
    jesBackend.jesCallPaths.jesLogPath.toUri.toString shouldBe
=======
    jesBackend.jesCallPaths.stdout.toRealString shouldBe
      "gs://path/to/gcs_root/w/e6236763-c518-41d0-9688-432549a8bf7d/call-B/shard-2/B-2-stdout.log"
    jesBackend.jesCallPaths.stderr should be(a[CloudStoragePath])
    jesBackend.jesCallPaths.stderr.toRealString shouldBe
      "gs://path/to/gcs_root/w/e6236763-c518-41d0-9688-432549a8bf7d/call-B/shard-2/B-2-stderr.log"
    jesBackend.jesCallPaths.jesLogPath should be(a[CloudStoragePath])
    jesBackend.jesCallPaths.jesLogPath.toRealString shouldBe
>>>>>>> 26ade632
      "gs://path/to/gcs_root/w/e6236763-c518-41d0-9688-432549a8bf7d/call-B/shard-2/B-2.log"
  }

  it should "return preemptible = true only in the correct cases" in {
    def attempt(max: Int, attempt: Int): JesAsyncBackendJobExecutionActor = {
      buildPreemptibleTestActorRef(attempt, max).underlyingActor
    }
    def attempt1(max: Int) = attempt(max, 1)
    def attempt2(max: Int) = attempt(max, 2)

    val descriptorWithMax0AndKey1 = attempt1(max = 0)
    descriptorWithMax0AndKey1.preemptible shouldBe false

    val descriptorWithMax1AndKey1 = attempt1(max = 1)
    descriptorWithMax1AndKey1.preemptible shouldBe true

    val descriptorWithMax2AndKey1 = attempt1(max = 2)
    descriptorWithMax2AndKey1.preemptible shouldBe true

    val descriptorWithMax1AndKey2 = attempt2(max = 1)
    descriptorWithMax1AndKey2.preemptible shouldBe false

    val descriptorWithMax2AndKey2 = attempt2(max = 2)
    descriptorWithMax2AndKey2.preemptible shouldBe true
  }

  private def makeRuntimeAttributes(job: TaskCall) = {
    val evaluatedAttributes = RuntimeAttributeDefinition.evaluateRuntimeAttributes(job.task.runtimeAttributes, TestableJesExpressionFunctions, Map.empty)
    RuntimeAttributeDefinition.addDefaultsToAttributes(JesBackendLifecycleActorFactory.staticRuntimeAttributeDefinitions, NoOptions)(evaluatedAttributes.get) // Fine to throw the exception if this "get" fails. This is a test after all!
  }
}<|MERGE_RESOLUTION|>--- conflicted
+++ resolved
@@ -14,17 +14,11 @@
 import cromwell.backend.impl.jes.RunStatus.Failed
 import cromwell.backend.impl.jes.io.{DiskType, JesWorkingDisk}
 import cromwell.backend.impl.jes.statuspolling.JesApiQueryManager.DoPoll
-<<<<<<< HEAD
-import cromwell.core.logging.JobLogger
-import cromwell.core.{WorkflowId, WorkflowOptions, _}
-import cromwell.filesystems.gcs.GcsPathBuilderFactory
-=======
 import cromwell.backend.standard.StandardAsyncJob
 import cromwell.core.logging.JobLogger
 import cromwell.core.path.PathImplicits._
 import cromwell.core.{WorkflowId, WorkflowOptions, _}
 import cromwell.filesystems.gcs.{GcsPathBuilder, GcsPathBuilderFactory}
->>>>>>> 26ade632
 import cromwell.filesystems.gcs.auth.GoogleAuthMode.NoAuthMode
 import cromwell.util.SampleWdl
 import org.scalatest._
@@ -43,11 +37,7 @@
 class JesAsyncBackendJobExecutionActorSpec extends TestKitSuite("JesAsyncBackendJobExecutionActorSpec")
   with FlatSpecLike with Matchers with ImplicitSender with Mockito with BackendSpec {
 
-<<<<<<< HEAD
-  val mockPathBuilder = GcsPathBuilderFactory(NoAuthMode).withOptions(mock[WorkflowOptions])
-=======
   val mockPathBuilder: GcsPathBuilder = GcsPathBuilderFactory(NoAuthMode).withOptions(mock[WorkflowOptions])
->>>>>>> 26ade632
 
   import JesTestConfig._
 
@@ -80,11 +70,7 @@
 
   val TestableCallContext = CallContext(mockPathBuilder.build("gs://root").get, "out", "err")
 
-<<<<<<< HEAD
-  val TestableJesExpressionFunctions = {
-=======
   val TestableJesExpressionFunctions: JesExpressionFunctions = {
->>>>>>> 26ade632
     new JesExpressionFunctions(List(mockPathBuilder), TestableCallContext)
   }
 
@@ -93,14 +79,6 @@
     JesBackendInitializationData(workflowPaths, null)
   }
 
-<<<<<<< HEAD
-  class TestableJesJobExecutionActor(jobDescriptor: BackendJobDescriptor,
-                                     promise: Promise[BackendJobExecutionResponse],
-                                     jesConfiguration: JesConfiguration,
-                                     functions: JesExpressionFunctions = TestableJesExpressionFunctions,
-                                     jesSingletonActor: ActorRef = emptyActor)
-    extends JesAsyncBackendJobExecutionActor(jobDescriptor, promise, jesConfiguration, buildInitializationData(jobDescriptor, jesConfiguration), emptyActor, jesSingletonActor) {
-=======
   class TestableJesJobExecutionActor(jesParams: JesAsyncExecutionActorParams, functions: JesExpressionFunctions)
     extends JesAsyncBackendJobExecutionActor(jesParams) {
 
@@ -121,7 +99,6 @@
         functions
       )
     }
->>>>>>> 26ade632
 
     override lazy val jobLogger = new JobLogger("TestLogger", workflowId, jobTag, akkaLogger = Option(log)) {
       override def tag: String = s"$name [UUID(${workflowId.shortString})$jobTag]"
@@ -163,11 +140,7 @@
 
     // Mock/stub out the bits that would reach out to JES.
     val run = mock[Run]
-<<<<<<< HEAD
-    val handle = JesPendingExecutionHandle(jobDescriptor, Set.empty, run, None)
-=======
     val handle = new JesPendingExecutionHandle(jobDescriptor, StandardAsyncJob(run.runId), Option(run), None)
->>>>>>> 26ade632
 
     class ExecuteOrRecoverActor extends TestableJesJobExecutionActor(jobDescriptor, promise, jesConfiguration, jesSingletonActor = jesSingletonActor) {
       override def executeOrRecover(mode: ExecutionMode)(implicit ec: ExecutionContext): Future[ExecutionHandle] = Future.successful(handle)
@@ -636,15 +609,6 @@
     val jesBackend = testActorRef.underlyingActor
 
     jesBackend.jesCallPaths.stdout should be(a[CloudStoragePath])
-<<<<<<< HEAD
-    jesBackend.jesCallPaths.stdout.toUri.toString shouldBe
-      "gs://path/to/gcs_root/wf_hello/e6236763-c518-41d0-9688-432549a8bf7c/call-hello/hello-stdout.log"
-    jesBackend.jesCallPaths.stderr should be(a[CloudStoragePath])
-    jesBackend.jesCallPaths.stderr.toUri.toString shouldBe
-      "gs://path/to/gcs_root/wf_hello/e6236763-c518-41d0-9688-432549a8bf7c/call-hello/hello-stderr.log"
-    jesBackend.jesCallPaths.jesLogPath should be(a[CloudStoragePath])
-    jesBackend.jesCallPaths.jesLogPath.toUri.toString shouldBe
-=======
     jesBackend.jesCallPaths.stdout.toRealString shouldBe
       "gs://path/to/gcs_root/wf_hello/e6236763-c518-41d0-9688-432549a8bf7c/call-hello/hello-stdout.log"
     jesBackend.jesCallPaths.stderr should be(a[CloudStoragePath])
@@ -652,7 +616,6 @@
       "gs://path/to/gcs_root/wf_hello/e6236763-c518-41d0-9688-432549a8bf7c/call-hello/hello-stderr.log"
     jesBackend.jesCallPaths.jesLogPath should be(a[CloudStoragePath])
     jesBackend.jesCallPaths.jesLogPath.toRealString shouldBe
->>>>>>> 26ade632
       "gs://path/to/gcs_root/wf_hello/e6236763-c518-41d0-9688-432549a8bf7c/call-hello/hello.log"
   }
 
@@ -677,15 +640,6 @@
     val jesBackend = testActorRef.underlyingActor
 
     jesBackend.jesCallPaths.stdout should be(a[CloudStoragePath])
-<<<<<<< HEAD
-    jesBackend.jesCallPaths.stdout.toUri.toString shouldBe
-      "gs://path/to/gcs_root/w/e6236763-c518-41d0-9688-432549a8bf7d/call-B/shard-2/B-2-stdout.log"
-    jesBackend.jesCallPaths.stderr should be(a[CloudStoragePath])
-    jesBackend.jesCallPaths.stderr.toUri.toString shouldBe
-      "gs://path/to/gcs_root/w/e6236763-c518-41d0-9688-432549a8bf7d/call-B/shard-2/B-2-stderr.log"
-    jesBackend.jesCallPaths.jesLogPath should be(a[CloudStoragePath])
-    jesBackend.jesCallPaths.jesLogPath.toUri.toString shouldBe
-=======
     jesBackend.jesCallPaths.stdout.toRealString shouldBe
       "gs://path/to/gcs_root/w/e6236763-c518-41d0-9688-432549a8bf7d/call-B/shard-2/B-2-stdout.log"
     jesBackend.jesCallPaths.stderr should be(a[CloudStoragePath])
@@ -693,7 +647,6 @@
       "gs://path/to/gcs_root/w/e6236763-c518-41d0-9688-432549a8bf7d/call-B/shard-2/B-2-stderr.log"
     jesBackend.jesCallPaths.jesLogPath should be(a[CloudStoragePath])
     jesBackend.jesCallPaths.jesLogPath.toRealString shouldBe
->>>>>>> 26ade632
       "gs://path/to/gcs_root/w/e6236763-c518-41d0-9688-432549a8bf7d/call-B/shard-2/B-2.log"
   }
 
