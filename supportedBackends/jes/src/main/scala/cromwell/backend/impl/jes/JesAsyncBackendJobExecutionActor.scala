package cromwell.backend.impl.jes

import java.net.SocketTimeoutException
import java.nio.file.{Path, Paths}

import akka.actor.{Actor, ActorLogging, ActorRef}
import better.files._
import com.google.api.client.googleapis.json.GoogleJsonResponseException
import com.google.cloud.storage.contrib.nio.CloudStoragePath
<<<<<<< HEAD
import cromwell.backend.BackendJobExecutionActor.{AbortedResponse, BackendJobExecutionResponse}
import cromwell.backend.BackendLifecycleActor.AbortJobCommand
import cromwell.backend.async.AsyncBackendJobExecutionActor.{ExecutionMode, JobId}
import cromwell.backend.async.{AbortedExecutionHandle, AsyncBackendJobExecutionActor, ExecutionHandle, FailedNonRetryableExecutionHandle, FailedRetryableExecutionHandle, NonRetryableExecution, SuccessfulExecutionHandle}
import cromwell.backend.impl.jes.JesJobExecutionActor.JesOperationIdKey
import cromwell.backend.impl.jes.RunStatus.TerminalRunStatus
import cromwell.backend.impl.jes.io._
import cromwell.backend.impl.jes.statuspolling.JesPollingActorClient
import cromwell.backend.wdl.OutputEvaluator
import cromwell.backend.{BackendJobDescriptor, BackendWorkflowDescriptor, PreemptedException}
import cromwell.core.Dispatcher.BackendDispatcher
import cromwell.core._
import cromwell.core.logging.JobLogging
import cromwell.core.path.proxy.PathProxy
import cromwell.core.retry.{Retry, SimpleExponentialBackoff}
import cromwell.services.keyvalue.KeyValueServiceActor._
import cromwell.services.metadata._
import wdl4s._
import wdl4s.expression.NoFunctions
=======
import cromwell.backend.BackendJobExecutionActor.BackendJobExecutionResponse
import cromwell.backend._
import cromwell.backend.async.{AbortedExecutionHandle, ExecutionHandle, FailedNonRetryableExecutionHandle, FailedRetryableExecutionHandle, PendingExecutionHandle, SuccessfulExecutionHandle}
import cromwell.backend.impl.jes.RunStatus.TerminalRunStatus
import cromwell.backend.impl.jes.io._
import cromwell.backend.impl.jes.statuspolling.JesPollingActorClient
import cromwell.backend.standard.{StandardAsyncExecutionActor, StandardAsyncExecutionActorParams, StandardAsyncJob}
import cromwell.backend.validation.ContinueOnReturnCode
import cromwell.backend.wdl.OutputEvaluator
import cromwell.core._
import cromwell.core.logging.JobLogging
import cromwell.core.path.PathFactory._
import cromwell.core.path.PathImplicits._
import cromwell.core.path.proxy.PathProxy
import cromwell.core.retry.SimpleExponentialBackoff
import wdl4s._
import wdl4s.expression.{NoFunctions, WdlFunctions}
>>>>>>> 26ade632
import wdl4s.values._

import scala.concurrent.duration._
import scala.concurrent.{ExecutionContext, Future, Promise}
import scala.language.postfixOps
import scala.util.{Failure, Success, Try}

case class JesAsyncExecutionActorParams
(
  override val jobDescriptor: BackendJobDescriptor,
  jesConfiguration: JesConfiguration,
  jesBackendInitializationData: JesBackendInitializationData,
  override val serviceRegistryActor: ActorRef,
  jesBackendSingletonActorOption: Option[ActorRef],
  override val completionPromise: Promise[BackendJobExecutionResponse]
) extends StandardAsyncExecutionActorParams {
  override val jobIdKey: String = JesJobExecutionActor.JesOperationIdKey
  override val configurationDescriptor: BackendConfigurationDescriptor = jesConfiguration.configurationDescriptor
  override val backendInitializationDataOption: Option[BackendInitializationData] = Option(jesBackendInitializationData)
}

object JesAsyncBackendJobExecutionActor {
  object WorkflowOptionKeys {
    val MonitoringScript = "monitoring_script"
    val GoogleProject = "google_project"
    val GoogleComputeServiceAccount = "google_compute_service_account"
  }

  type JesPendingExecutionHandle =
    PendingExecutionHandle[StandardAsyncJob, Run, RunStatus]

  private val ExtraConfigParamName = "__extra_config_gcs_path"
}

<<<<<<< HEAD
  /**
    * Representing a running JES execution, instances of this class are never Done and it is never okay to
    * ask them for results.
    */
  case class JesPendingExecutionHandle(jobDescriptor: BackendJobDescriptor,
                                       jesOutputs: Set[JesFileOutput],
                                       run: Run,
                                       previousStatus: Option[RunStatus]) extends ExecutionHandle {
    override val isDone = false
    override val result = NonRetryableExecution(new IllegalStateException("JesPendingExecutionHandle cannot yield a result"))
  }
=======
class JesAsyncBackendJobExecutionActor(val jesParams: JesAsyncExecutionActorParams)
  extends Actor with ActorLogging with BackendJobLifecycleActor with StandardAsyncExecutionActor
    with JesJobCachingActorHelper with JobLogging with JesPollingActorClient {
>>>>>>> 26ade632

  import JesAsyncBackendJobExecutionActor._

  override val standardParams: StandardAsyncExecutionActorParams = jesParams
  override val jesConfiguration: JesConfiguration = jesParams.jesConfiguration
  override val initializationData: JesBackendInitializationData = {
    backendInitializationDataAs[JesBackendInitializationData]
  }

  val jesBackendSingletonActor: ActorRef =
    jesParams.jesBackendSingletonActorOption.getOrElse(
      throw new RuntimeException("JES Backend actor cannot exist without the JES backend singleton actor"))

  override type StandardAsyncRunInfo = Run

  override type StandardAsyncRunStatus = RunStatus

  override val pollingActor: ActorRef = jesBackendSingletonActor

  override lazy val pollBackOff = SimpleExponentialBackoff(
    initialInterval = 30 seconds, maxInterval = jesAttributes.maxPollingInterval seconds, multiplier = 1.1)

  override lazy val executeOrRecoverBackOff = SimpleExponentialBackoff(
    initialInterval = 3 seconds, maxInterval = 20 seconds, multiplier = 1.1)

<<<<<<< HEAD
  override lazy val workflowDescriptor = jobDescriptor.workflowDescriptor
=======
  override lazy val workflowDescriptor: BackendWorkflowDescriptor = jobDescriptor.workflowDescriptor
>>>>>>> 26ade632

  lazy val call: TaskCall = jobDescriptor.key.call

  override lazy val retryable: Boolean = jobDescriptor.key.attempt <= runtimeAttributes.preemptible
  private lazy val cmdInput =
<<<<<<< HEAD
    JesFileInput(ExecParamName, jesCallPaths.script.toUri.toString, Paths.get(jesCallPaths.scriptFilename), workingDisk)
  private lazy val jesCommandLine = s"/bin/bash ${cmdInput.containerPath}"
  private lazy val rcJesOutput = JesFileOutput(returnCodeFilename, returnCodeGcsPath.toUri.toString, Paths.get(returnCodeFilename), workingDisk)
=======
    JesFileInput(ExecParamName, jesCallPaths.script.toRealString, Paths.get(jesCallPaths.scriptFilename), workingDisk)
  private lazy val jesCommandLine = s"/bin/bash ${cmdInput.containerPath}"
  private lazy val rcJesOutput = JesFileOutput(returnCodeFilename, returnCodeGcsPath.toRealString, Paths.get(returnCodeFilename), workingDisk)
>>>>>>> 26ade632

  private lazy val standardParameters = Seq(rcJesOutput)

  private lazy val dockerConfiguration = jesConfiguration.dockerCredentials

  override def tryAbort(job: StandardAsyncJob): Unit = {
    Run(job.jobId, initializationData.genomics).abort()
  }

  override def requestsAbortAndDiesImmediately: Boolean = true

<<<<<<< HEAD
  private def gcsAuthParameter: Option[JesInput] = {
    if (jesAttributes.auths.gcs.requiresAuthFile || dockerConfiguration.isDefined)
      Option(JesLiteralInput(ExtraConfigParamName, jesCallPaths.gcsAuthFilePath.toUri.toString))
=======
  override def receive: Receive = pollingActorClientReceive orElse super.receive

  private def gcsAuthParameter: Option[JesInput] = {
    if (jesAttributes.auths.gcs.requiresAuthFile || dockerConfiguration.isDefined)
      Option(JesLiteralInput(ExtraConfigParamName, jesCallPaths.gcsAuthFilePath.toRealString))
>>>>>>> 26ade632
    else None
  }

  private lazy val callContext = CallContext(
    callRootPath,
<<<<<<< HEAD
    jesStdoutFile.toUri.toString,
    jesStderrFile.toUri.toString
  )

  private[jes] lazy val callEngineFunctions = new JesExpressionFunctions(List(jesCallPaths.gcsPathBuilder), callContext)
=======
    jesStdoutFile.toRealString,
    jesStderrFile.toRealString
  )

  private[jes] lazy val backendEngineFunctions = new JesExpressionFunctions(List(jesCallPaths.gcsPathBuilder), callContext)
>>>>>>> 26ade632

  /**
    * Takes two arrays of remote and local WDL File paths and generates the necessary JesInputs.
    */
  private def jesInputsFromWdlFiles(jesNamePrefix: String,
                                    remotePathArray: Seq[WdlFile],
                                    localPathArray: Seq[WdlFile],
                                    jobDescriptor: BackendJobDescriptor): Iterable[JesInput] = {
    (remotePathArray zip localPathArray zipWithIndex) flatMap {
      case ((remotePath, localPath), index) =>
        Seq(JesFileInput(s"$jesNamePrefix-$index", remotePath.valueString, Paths.get(localPath.valueString), workingDisk))
    }
  }

  /**
    * Turns WdlFiles into relative paths.  These paths are relative to the working disk
    *
    * relativeLocalizationPath("foo/bar.txt") -> "foo/bar.txt"
    * relativeLocalizationPath("gs://some/bucket/foo.txt") -> "some/bucket/foo.txt"
    */
  private def relativeLocalizationPath(file: WdlFile): WdlFile = {
    getPath(file.value) match {
      case Success(path) =>
        val value: WdlSource = path.toUri.getHost + path.toUri.getPath
        WdlFile(value, file.isGlob)
      case _ => file
    }
  }

  private[jes] def generateJesInputs(jobDescriptor: BackendJobDescriptor): Set[JesInput] = {

<<<<<<< HEAD
    val writeFunctionFiles = call.task.evaluateFilesFromCommand(jobDescriptor.fullyQualifiedInputs, callEngineFunctions) map {
=======
    val writeFunctionFiles = call.task.evaluateFilesFromCommand(jobDescriptor.fullyQualifiedInputs, backendEngineFunctions) map {
>>>>>>> 26ade632
      case (expression, file) =>  expression.toWdlString.md5SumShort -> Seq(file)
    }

    /* Collect all WdlFiles from inputs to the call */
    val callInputFiles: Map[FullyQualifiedName, Seq[WdlFile]] = jobDescriptor.fullyQualifiedInputs mapValues { _.collectAsSeq { case w: WdlFile => w } }

    val inputs = (callInputFiles ++ writeFunctionFiles) flatMap {
      case (name, files) => jesInputsFromWdlFiles(name, files, files.map(relativeLocalizationPath), jobDescriptor)
    }

    inputs.toSet
  }

  /**
    * Given a path (relative or absolute), returns a (Path, JesAttachedDisk) tuple where the Path is
    * relative to the AttachedDisk's mount point
    *
    * @throws Exception if the `path` does not live in one of the supplied `disks`
    */
  private def relativePathAndAttachedDisk(path: String, disks: Seq[JesAttachedDisk]): (Path, JesAttachedDisk) = {
    val absolutePath = Paths.get(path) match {
      case p if !p.isAbsolute => JesWorkingDisk.MountPoint.resolve(p)
      case p => p
    }

    disks.find(d => absolutePath.startsWith(d.mountPoint)) match {
      case Some(disk) => (disk.mountPoint.relativize(absolutePath), disk)
      case None =>
        throw new Exception(s"Absolute path $path doesn't appear to be under any mount points: ${disks.map(_.toString).mkString(", ")}")
    }
  }

  /**
    * If the desired reference name is too long, we don't want to break JES or risk collisions by arbitrary truncation. So,
    * just use a hash. We only do this when needed to give better traceability in the normal case.
    */
  private def makeSafeJesReferenceName(referenceName: String) = {
    if (referenceName.length <= 127) referenceName else referenceName.md5Sum
  }

<<<<<<< HEAD
  private[jes] def findGlobOutputs(jobDescriptor: BackendJobDescriptor): Set[WdlGlobFile] = {
    val globOutputs = (call.task.findOutputFiles(jobDescriptor.fullyQualifiedInputs, NoFunctions) map relativeLocalizationPath) collect {
      case glob: WdlGlobFile => glob
    }
    globOutputs.distinct.toSet
  }

=======
>>>>>>> 26ade632
  private[jes] def generateJesOutputs(jobDescriptor: BackendJobDescriptor): Set[JesFileOutput] = {
    val wdlFileOutputs = call.task.findOutputFiles(jobDescriptor.fullyQualifiedInputs, NoFunctions) map relativeLocalizationPath

    val outputs = wdlFileOutputs.distinct flatMap { wdlFile =>
      wdlFile match {
        case singleFile: WdlSingleFile => List(generateJesSingleFileOutputs(singleFile))
        case globFile: WdlGlobFile => generateJesGlobFileOutputs(globFile)
      }
    }

    outputs.toSet
  }

  private def generateJesSingleFileOutputs(wdlFile: WdlSingleFile): JesFileOutput = {
<<<<<<< HEAD
    val destination = callRootPath.resolve(wdlFile.value.stripPrefix("/")).toUri.toString
=======
    val destination = callRootPath.resolve(wdlFile.value.stripPrefix("/")).toRealString
>>>>>>> 26ade632
    val (relpath, disk) = relativePathAndAttachedDisk(wdlFile.value, runtimeAttributes.disks)
    JesFileOutput(makeSafeJesReferenceName(wdlFile.value), destination, relpath, disk)
  }

  private def generateJesGlobFileOutputs(wdlFile: WdlGlobFile): List[JesFileOutput] = {
<<<<<<< HEAD
    val globName = callEngineFunctions.globName(wdlFile.value)
    val globDirectory = globName + "/"
    val globListFile = globName + ".list"
    val gcsGlobDirectoryDestinationPath = callRootPath.resolve(globDirectory).toUri.toString
    val gcsGlobListFileDestinationPath = callRootPath.resolve(globListFile).toUri.toString
=======
    val globName = backendEngineFunctions.globName(wdlFile.value)
    val globDirectory = globName + "/"
    val globListFile = globName + ".list"
    val gcsGlobDirectoryDestinationPath = callRootPath.resolve(globDirectory).toRealString
    val gcsGlobListFileDestinationPath = callRootPath.resolve(globListFile).toRealString
>>>>>>> 26ade632

    val (_, globDirectoryDisk) = relativePathAndAttachedDisk(wdlFile.value, runtimeAttributes.disks)

    // We need both the glob directory and the glob list:
    List(
      // The glob directory:
      JesFileOutput(makeSafeJesReferenceName(globDirectory), gcsGlobDirectoryDestinationPath, Paths.get(globDirectory + "*"), globDirectoryDisk),
      // The glob list file:
      JesFileOutput(makeSafeJesReferenceName(globListFile), gcsGlobListFileDestinationPath, Paths.get(globListFile), globDirectoryDisk)
    )
  }

<<<<<<< HEAD
  private def instantiateCommand: Try[String] = {
    val backendInputs = jobDescriptor.inputDeclarations mapValues gcsPathToLocal
    jobDescriptor.call.task.instantiateCommand(backendInputs, callEngineFunctions, valueMapper = gcsPathToLocal)
  }

  private def uploadCommandScript(command: String, withMonitoring: Boolean, globFiles: Set[WdlGlobFile]): Future[Unit] = {
=======
  override lazy val remoteStdErrPath: Path = jesStderrFile

  override lazy val remoteReturnCodePath: Path = returnCodeGcsPath

  override lazy val failOnStdErr: Boolean = runtimeAttributes.failOnStderr

  override lazy val continueOnReturnCode: ContinueOnReturnCode = runtimeAttributes.continueOnReturnCode

  override lazy val commandLineFunctions: WdlFunctions[WdlValue] = backendEngineFunctions

  override lazy val commandLinePreProcessor: (EvaluatedTaskInputs) => Try[EvaluatedTaskInputs] = mapGcsValues

  def mapGcsValues(inputs: EvaluatedTaskInputs): Try[EvaluatedTaskInputs] = {
    Try(inputs mapValues gcsPathToLocal)
  }

  override def commandLineValueMapper: (WdlValue) => WdlValue = gcsPathToLocal

  private def uploadCommandScript(command: String, withMonitoring: Boolean, globFiles: Set[WdlGlobFile]): Unit = {
>>>>>>> 26ade632
    val monitoring = if (withMonitoring) {
      s"""|touch $JesMonitoringLogFile
          |chmod u+x $JesMonitoringScript
          |$JesMonitoringScript > $JesMonitoringLogFile &""".stripMargin
    } else ""

    val tmpDir = File(JesWorkingDisk.MountPoint)./("tmp").path
    val rcPath = File(JesWorkingDisk.MountPoint)./(returnCodeFilename).path
    val rcTmpPath = pathPlusSuffix(rcPath, "tmp").path

    def globManipulation(globFile: WdlGlobFile) = {

      val globDir = backendEngineFunctions.globName(globFile.value)
      val (_, disk) = relativePathAndAttachedDisk(globFile.value, runtimeAttributes.disks)
      val globDirectory = File(disk.mountPoint)./(globDir)
      val globList = File(disk.mountPoint)./(s"$globDir.list")

      s"""|mkdir $globDirectory
          |( ln -L ${globFile.value} $globDirectory 2> /dev/null ) || ( ln ${globFile.value} $globDirectory )
          |ls -1 $globDirectory > $globList
          |""".stripMargin
    }

    val globManipulations = globFiles.map(globManipulation).mkString("\n")

    def globManipulation(globFile: WdlGlobFile) = {

      val globDir = callEngineFunctions.globName(globFile.value)
      val (_, disk) = relativePathAndAttachedDisk(globFile.value, runtimeAttributes.disks)
      val globDirectory = Paths.get(s"${disk.mountPoint.toAbsolutePath}/$globDir/")
      val globList = Paths.get(s"${disk.mountPoint.toAbsolutePath}/$globDir.list")

      s"""
        |mkdir $globDirectory
        |ln ${globFile.value} $globDirectory
        |ls -1 $globDirectory > $globList
      """.stripMargin
    }

    val globManipulations = globFiles.map(globManipulation).mkString("\n")

    val fileContent =
<<<<<<< HEAD
      s"""
         |#!/bin/bash
         |export _JAVA_OPTIONS=-Djava.io.tmpdir=$tmpDir
         |export TMPDIR=$tmpDir
         |$monitoring
         |(
         |cd ${JesWorkingDisk.MountPoint}
         |$command
         |$globManipulations
         |)
         |echo $$? > $rcPath
       """.stripMargin.trim

    Future(File(jesCallPaths.script).write(fileContent)) void
=======
      s"""|#!/bin/bash
          |export _JAVA_OPTIONS=-Djava.io.tmpdir=$tmpDir
          |export TMPDIR=$tmpDir
          |$monitoring
          |(
          |cd ${JesWorkingDisk.MountPoint}
          |INSTANTIATED_COMMAND
          |)
          |echo $$? > $rcTmpPath
          |(
          |cd ${JesWorkingDisk.MountPoint}
          |$globManipulations
          |)
          |mv $rcTmpPath $rcPath
          |""".stripMargin.replace("INSTANTIATED_COMMAND", command)

    File(jesCallPaths.script).write(fileContent)
    ()
>>>>>>> 26ade632
  }

  private def googleProject(descriptor: BackendWorkflowDescriptor): String = {
    descriptor.workflowOptions.getOrElse(WorkflowOptionKeys.GoogleProject, jesAttributes.project)
  }

  private def computeServiceAccount(descriptor: BackendWorkflowDescriptor): String = {
    descriptor.workflowOptions.getOrElse(WorkflowOptionKeys.GoogleComputeServiceAccount, jesAttributes.computeServiceAccount)
  }

<<<<<<< HEAD
  private def createJesRun(jesParameters: Seq[JesParameter], runIdForResumption: Option[String]): Future[Run] = {
=======
  override def isTerminal(runStatus: RunStatus): Boolean = {
    runStatus match {
      case _: TerminalRunStatus => true
      case _ => false
    }
  }
>>>>>>> 26ade632

  private def createJesRun(jesParameters: Seq[JesParameter], runIdForResumption: Option[String]): Run = {
    Run(
      runIdForResumption,
      jobDescriptor = jobDescriptor,
      runtimeAttributes = runtimeAttributes,
<<<<<<< HEAD
      callRootPath = callRootPath.toUri.toString,
=======
      callRootPath = callRootPath.toRealString,
>>>>>>> 26ade632
      commandLine = jesCommandLine,
      logFileName = jesLogFilename,
      jesParameters,
      googleProject(jobDescriptor.workflowDescriptor),
      computeServiceAccount(jobDescriptor.workflowDescriptor),
      retryable,
      initializationData.genomics
    )
  }

<<<<<<< HEAD
  protected def runWithJes(command: String,
                           jesInputs: Set[JesInput],
                           jesOutputs: Set[JesFileOutput],
                           runIdForResumption: Option[String],
                           withMonitoring: Boolean): Future[ExecutionHandle] = {

    tellStartMetadata()

    val jesParameters = standardParameters ++ gcsAuthParameter ++ jesInputs ++ jesOutputs

    val jesJobSetup = for {
      _ <- uploadCommandScript(command, withMonitoring, findGlobOutputs(jobDescriptor))
      run <- createJesRun(jesParameters, runIdForResumption)
      _ = tellMetadata(Map(CallMetadataKeys.JobId -> run.runId))
    } yield run
=======
  override def isFatal(throwable: Throwable): Boolean = isFatalJesException(throwable)

  override def isTransient(throwable: Throwable): Boolean = isTransientJesException(throwable)
>>>>>>> 26ade632

  override def execute(): ExecutionHandle = {
    runWithJes(None)
  }

  protected def runWithJes(runIdForResumption: Option[String]): ExecutionHandle = {
    // Force runtimeAttributes to evaluate so we can fail quickly now if we need to:
    Try(runtimeAttributes) match {
      case Success(_) =>
        val command = instantiatedCommand
        val jesInputs: Set[JesInput] = generateJesInputs(jobDescriptor) ++ monitoringScript + cmdInput
        val jesOutputs: Set[JesFileOutput] = generateJesOutputs(jobDescriptor) ++ monitoringOutput
        val withMonitoring = monitoringOutput.isDefined

        val jesParameters = standardParameters ++ gcsAuthParameter ++ jesInputs ++ jesOutputs

        uploadCommandScript(command, withMonitoring, backendEngineFunctions.findGlobOutputs(call, jobDescriptor))
        val run = createJesRun(jesParameters, runIdForResumption)
        PendingExecutionHandle(jobDescriptor, StandardAsyncJob(run.runId), Option(run), previousStatus = None)
      case Failure(e) => FailedNonRetryableExecutionHandle(e)
    }
  }

<<<<<<< HEAD
  private def startExecuting(monitoringOutput: Option[JesFileOutput], mode: ExecutionMode): Future[ExecutionHandle] = {
    val jesInputs: Set[JesInput] = generateJesInputs(jobDescriptor) ++ monitoringScript + cmdInput
    val jesOutputs: Set[JesFileOutput] = generateJesOutputs(jobDescriptor) ++ monitoringOutput

    instantiateCommand match {
      case Success(command) => runWithJes(command, jesInputs, jesOutputs, mode.jobId.collectFirst { case j: JesJobId => j.operationId }, monitoringScript.isDefined)
      case Failure(ex: SocketTimeoutException) => Future.successful(FailedNonRetryableExecutionHandle(ex))
      case Failure(ex) => Future.successful(FailedNonRetryableExecutionHandle(ex))
    }
=======
  override def pollStatusAsync(handle: JesPendingExecutionHandle)
                              (implicit ec: ExecutionContext): Future[RunStatus] = {
    super[JesPollingActorClient].pollStatus(handle.runInfo.get)
>>>>>>> 26ade632
  }


  override def customPollStatusFailure: PartialFunction[(ExecutionHandle, Exception), ExecutionHandle] = {
    case (oldHandle: JesPendingExecutionHandle@unchecked, e: GoogleJsonResponseException) if e.getStatusCode == 404 =>
      jobLogger.error(s"$tag JES Job ID ${oldHandle.runInfo.get.runId} has not been found, failing call")
      FailedNonRetryableExecutionHandle(e)
  }

  override lazy val startMetadataKeyValues: Map[String, Any] = super[JesJobCachingActorHelper].startMetadataKeyValues

  override def getTerminalMetadata(runStatus: RunStatus): Map[String, Any] = {
    runStatus match {
      case terminalRunStatus: TerminalRunStatus =>
        Map(
          JesMetadataKeys.MachineType -> terminalRunStatus.machineType.getOrElse("unknown"),
          JesMetadataKeys.InstanceName -> terminalRunStatus.instanceName.getOrElse("unknown"),
          JesMetadataKeys.Zone -> terminalRunStatus.zone.getOrElse("unknown")
        )
      case unknown => throw new RuntimeException(s"Attempt to get terminal metadata from non terminal status: $unknown")
    }
  }

<<<<<<< HEAD
  /**
    * Fire and forget start info to the metadata service
    */
  private def tellStartMetadata() = tellMetadata(metadataKeyValues)

  /**
    * Fire and forget info to the metadata service
    */
  def tellMetadata(metadataKeyValues: Map[String, Any]): Unit = {
    import cromwell.services.metadata.MetadataService.implicits.MetadataAutoPutter
    serviceRegistryActor.putMetadata(jobDescriptor.workflowDescriptor.id, Option(jobDescriptor.key), metadataKeyValues)
  }

=======
>>>>>>> 26ade632
  private[jes] def wdlValueToGcsPath(jesOutputs: Set[JesFileOutput])(value: WdlValue): WdlValue = {
    def toGcsPath(wdlFile: WdlFile) = jesOutputs collectFirst {
      case o if o.name == makeSafeJesReferenceName(wdlFile.valueString) => WdlFile(o.gcs)
    } getOrElse value

    value match {
      case wdlArray: WdlArray => wdlArray map wdlValueToGcsPath(jesOutputs)
      case wdlMap: WdlMap => wdlMap map {
        case (k, v) => wdlValueToGcsPath(jesOutputs)(k) -> wdlValueToGcsPath(jesOutputs)(v)
      }
      case file: WdlFile => toGcsPath(file)
      case other => other
    }
  }

  private def postProcess: Try[CallOutputs] = {
    def wdlValueToSuccess(value: WdlValue): Try[WdlValue] = Success(value)

    OutputEvaluator.evaluateOutputs(
      jobDescriptor,
<<<<<<< HEAD
      callEngineFunctions,
      (wdlValueToSuccess _).compose(wdlValueToGcsPath(generateJesOutputs(jobDescriptor)))
    )
  }

  private def handleSuccess(outputMappings: Try[CallOutputs], returnCode: Int, jobDetritusFiles: Map[String, Path], executionHandle: ExecutionHandle, events: Seq[ExecutionEvent]): ExecutionHandle = {
=======
      backendEngineFunctions,
      (wdlValueToSuccess _).compose(wdlValueToGcsPath(generateJesOutputs(jobDescriptor)))
    )
  }

  override def isSuccess(runStatus: RunStatus): Boolean = {
    runStatus match {
      case _: RunStatus.Success => true
      case _: RunStatus.Failed => false
      case unknown =>
        throw new RuntimeException("isSuccess not called with RunStatus.Success or RunStatus.Failed. " +
          s"Instead got $unknown")
    }
  }

  override def handleExecutionSuccess(runStatus: RunStatus,
                                      handle: StandardAsyncPendingExecutionHandle,
                                      returnCode: Int): ExecutionHandle = {
    val success = runStatus match {
      case successStatus: RunStatus.Success => successStatus
      case unknown =>
        throw new RuntimeException(s"handleExecutionSuccess not called with RunStatus.Success. Instead got $unknown")
    }
    val outputMappings = postProcess
    val jobDetritusFiles = jesCallPaths.detritusPaths
    val executionHandle = handle
    val events = success.eventList
>>>>>>> 26ade632
    outputMappings match {
      case Success(outputs) => SuccessfulExecutionHandle(outputs, returnCode, jobDetritusFiles, events)
      case Failure(ex: CromwellAggregatedException) if ex.throwables collectFirst { case s: SocketTimeoutException => s } isDefined =>
        // Return the execution handle in this case to retry the operation
        executionHandle
      case Failure(ex) => FailedNonRetryableExecutionHandle(ex)
    }
  }

  private def extractErrorCodeFromErrorMessage(errorMessage: String): Int = {
    errorMessage.substring(0, errorMessage.indexOf(':')).toInt
  }

  private def preempted(errorCode: Int, errorMessage: List[String]): Boolean = {
    def isPreemptionCode(code: Int) = code == 13 || code == 14

    try {
      errorCode == 10 && errorMessage.exists(e => isPreemptionCode(extractErrorCodeFromErrorMessage(e))) && preemptible
    } catch {
      case _: NumberFormatException | _: StringIndexOutOfBoundsException =>
        jobLogger.warn(s"Unable to parse JES error code from error messages: [{}], assuming this was not a preempted VM.", errorMessage.mkString(", "))
        false
    }
  }

  override def handleExecutionFailure(runStatus: RunStatus,
                                      handle: StandardAsyncPendingExecutionHandle): ExecutionHandle = {
    val failed = runStatus match {
      case failedStatus: RunStatus.Failed => failedStatus
      case unknown =>
        throw new RuntimeException(s"handleExecutionFailure not called with RunStatus.Failed. Instead got $unknown")
    }
    val errorCode = failed.errorCode
    val errorMessage = failed.errorMessage

    import lenthall.numeric.IntegerUtil._

    val taskName = s"${workflowDescriptor.id}:${call.unqualifiedName}"
    val attempt = jobDescriptor.key.attempt

    if (errorMessage.exists(_.contains("Operation canceled at")))  {
      AbortedExecutionHandle
    } else if (preempted(errorCode, errorMessage)) {
      val preemptedMsg = s"Task $taskName was preempted for the ${attempt.toOrdinal} time."

      if (attempt < maxPreemption) {
        val e = PreemptedException(
          s"""$preemptedMsg The call will be restarted with another preemptible VM (max preemptible attempts number is $maxPreemption).
             |Error code $errorCode. Message: $errorMessage""".stripMargin
        )
        FailedRetryableExecutionHandle(e, None)
      } else {
        val e = PreemptedException(
          s"""$preemptedMsg The maximum number of preemptible attempts ($maxPreemption) has been reached. The call will be restarted with a non-preemptible VM.
             |Error code $errorCode. Message: $errorMessage)""".stripMargin)
        FailedRetryableExecutionHandle(e, None)
      }
    } else {
      val id = workflowDescriptor.id
      val name = jobDescriptor.call.unqualifiedName
      val message = if (errorMessage.isEmpty) "null" else errorMessage.mkString(", ")
      val exception = new RuntimeException(s"Task $id:$name failed: error code $errorCode. Message: $message")
      FailedNonRetryableExecutionHandle(exception, None)
    }
  }

  // TODO: Adapter for left over test code. Not used by main.
  private[jes] def executionResult(status: TerminalRunStatus, handle: JesPendingExecutionHandle)
<<<<<<< HEAD
                                  (implicit ec: ExecutionContext): Future[ExecutionHandle] = Future {
    try {
      lazy val stderrLength: Long = File(jesStderrFile).size
      lazy val returnCode = returnCodeContents map { _.trim.toInt }
      lazy val continueOnReturnCode = runtimeAttributes.continueOnReturnCode

      status match {
        case _: RunStatus.Success if runtimeAttributes.failOnStderr && stderrLength.intValue > 0 =>
          // returnCode will be None if it couldn't be downloaded/parsed, which will yield a null in the DB
          FailedNonRetryableExecutionHandle(new RuntimeException(
            s"execution failed: stderr has length $stderrLength"), returnCode.toOption).future
        case _: RunStatus.Success if returnCodeContents.isFailure =>
          val exception = returnCode.failed.get
          jobLogger.warn(s"could not download return code file, retrying", exception)
          // Return handle to try again.
          handle.future
        case _: RunStatus.Success if returnCode.isFailure =>
          FailedNonRetryableExecutionHandle(new RuntimeException(
            s"execution failed: could not parse return code as integer: ${returnCodeContents.get}")).future
        case _: RunStatus.Success if !continueOnReturnCode.continueFor(returnCode.get) =>
          val badReturnCodeMessage = s"Call ${jobDescriptor.key.tag}: return code was ${returnCode.getOrElse("(none)")}"
          FailedNonRetryableExecutionHandle(new RuntimeException(badReturnCodeMessage), returnCode.toOption).future
        case success: RunStatus.Success =>
          handleSuccess(postProcess, returnCode.get, jesCallPaths.detritusPaths, handle, success.eventList).future
        case RunStatus.Failed(errorCode, errorMessage, _, _, _, _) => handleFailure(errorCode, errorMessage)
      }
    } catch {
      case e: Exception =>
        jobLogger.warn("Caught exception trying to download result, retrying", e)
        // Return the original handle to try again.
        handle.future
    }
  } flatten
=======
                                  (implicit ec: ExecutionContext): Future[ExecutionHandle] = {
    Future.fromTry(Try(handleExecutionResult(status, handle)))
  }
>>>>>>> 26ade632

  /**
    * Takes a path in GCS and comes up with a local path which is unique for the given GCS path.
    *
    * Matches the path generated via relativeLocalizationPath and passed in as JesFileInput.local.
    *
    * @param mountPoint The mount point for inputs
    * @param gcsPath The input path
    * @return A path which is unique per input path
    */
  private def localFilePathFromCloudStoragePath(mountPoint: Path, gcsPath: CloudStoragePath): Path = {
    mountPoint.resolve(gcsPath.bucket()).resolve(gcsPath.toUri.getPath.stripPrefix("/"))
  }

  /**
    * Takes a single WdlValue and maps google cloud storage (GCS) paths into an appropriate local file path.
    * If the input is not a WdlFile, or the WdlFile is not a GCS path, the mapping is a noop.
    *
    * @param wdlValue the value of the input
    * @return a new FQN to WdlValue pair, with WdlFile paths modified if appropriate.
    */
  private[jes] def gcsPathToLocal(wdlValue: WdlValue): WdlValue = {
    wdlValue match {
      case wdlFile: WdlFile =>
        getPath(wdlFile.valueString) match {
          case Success(gcsPath: CloudStoragePath) =>
            WdlFile(localFilePathFromCloudStoragePath(workingDisk.mountPoint, gcsPath).toString, wdlFile.isGlob)
          case Success(proxy: PathProxy) =>
            proxy.unbox(classOf[CloudStoragePath]) map { gcsPath =>
              WdlFile(localFilePathFromCloudStoragePath(workingDisk.mountPoint, gcsPath).toString, wdlFile.isGlob)
            } getOrElse wdlValue
          case _ => wdlValue
        }
      case wdlArray: WdlArray => wdlArray map gcsPathToLocal
      case wdlMap: WdlMap => wdlMap map { case (k, v) => gcsPathToLocal(k) -> gcsPathToLocal(v) }
      case _ => wdlValue
    }
  }
}<|MERGE_RESOLUTION|>--- conflicted
+++ resolved
@@ -7,27 +7,6 @@
 import better.files._
 import com.google.api.client.googleapis.json.GoogleJsonResponseException
 import com.google.cloud.storage.contrib.nio.CloudStoragePath
-<<<<<<< HEAD
-import cromwell.backend.BackendJobExecutionActor.{AbortedResponse, BackendJobExecutionResponse}
-import cromwell.backend.BackendLifecycleActor.AbortJobCommand
-import cromwell.backend.async.AsyncBackendJobExecutionActor.{ExecutionMode, JobId}
-import cromwell.backend.async.{AbortedExecutionHandle, AsyncBackendJobExecutionActor, ExecutionHandle, FailedNonRetryableExecutionHandle, FailedRetryableExecutionHandle, NonRetryableExecution, SuccessfulExecutionHandle}
-import cromwell.backend.impl.jes.JesJobExecutionActor.JesOperationIdKey
-import cromwell.backend.impl.jes.RunStatus.TerminalRunStatus
-import cromwell.backend.impl.jes.io._
-import cromwell.backend.impl.jes.statuspolling.JesPollingActorClient
-import cromwell.backend.wdl.OutputEvaluator
-import cromwell.backend.{BackendJobDescriptor, BackendWorkflowDescriptor, PreemptedException}
-import cromwell.core.Dispatcher.BackendDispatcher
-import cromwell.core._
-import cromwell.core.logging.JobLogging
-import cromwell.core.path.proxy.PathProxy
-import cromwell.core.retry.{Retry, SimpleExponentialBackoff}
-import cromwell.services.keyvalue.KeyValueServiceActor._
-import cromwell.services.metadata._
-import wdl4s._
-import wdl4s.expression.NoFunctions
-=======
 import cromwell.backend.BackendJobExecutionActor.BackendJobExecutionResponse
 import cromwell.backend._
 import cromwell.backend.async.{AbortedExecutionHandle, ExecutionHandle, FailedNonRetryableExecutionHandle, FailedRetryableExecutionHandle, PendingExecutionHandle, SuccessfulExecutionHandle}
@@ -45,7 +24,6 @@
 import cromwell.core.retry.SimpleExponentialBackoff
 import wdl4s._
 import wdl4s.expression.{NoFunctions, WdlFunctions}
->>>>>>> 26ade632
 import wdl4s.values._
 
 import scala.concurrent.duration._
@@ -80,23 +58,9 @@
   private val ExtraConfigParamName = "__extra_config_gcs_path"
 }
 
-<<<<<<< HEAD
-  /**
-    * Representing a running JES execution, instances of this class are never Done and it is never okay to
-    * ask them for results.
-    */
-  case class JesPendingExecutionHandle(jobDescriptor: BackendJobDescriptor,
-                                       jesOutputs: Set[JesFileOutput],
-                                       run: Run,
-                                       previousStatus: Option[RunStatus]) extends ExecutionHandle {
-    override val isDone = false
-    override val result = NonRetryableExecution(new IllegalStateException("JesPendingExecutionHandle cannot yield a result"))
-  }
-=======
 class JesAsyncBackendJobExecutionActor(val jesParams: JesAsyncExecutionActorParams)
   extends Actor with ActorLogging with BackendJobLifecycleActor with StandardAsyncExecutionActor
     with JesJobCachingActorHelper with JobLogging with JesPollingActorClient {
->>>>>>> 26ade632
 
   import JesAsyncBackendJobExecutionActor._
 
@@ -122,25 +86,15 @@
   override lazy val executeOrRecoverBackOff = SimpleExponentialBackoff(
     initialInterval = 3 seconds, maxInterval = 20 seconds, multiplier = 1.1)
 
-<<<<<<< HEAD
-  override lazy val workflowDescriptor = jobDescriptor.workflowDescriptor
-=======
   override lazy val workflowDescriptor: BackendWorkflowDescriptor = jobDescriptor.workflowDescriptor
->>>>>>> 26ade632
 
   lazy val call: TaskCall = jobDescriptor.key.call
 
   override lazy val retryable: Boolean = jobDescriptor.key.attempt <= runtimeAttributes.preemptible
   private lazy val cmdInput =
-<<<<<<< HEAD
-    JesFileInput(ExecParamName, jesCallPaths.script.toUri.toString, Paths.get(jesCallPaths.scriptFilename), workingDisk)
-  private lazy val jesCommandLine = s"/bin/bash ${cmdInput.containerPath}"
-  private lazy val rcJesOutput = JesFileOutput(returnCodeFilename, returnCodeGcsPath.toUri.toString, Paths.get(returnCodeFilename), workingDisk)
-=======
     JesFileInput(ExecParamName, jesCallPaths.script.toRealString, Paths.get(jesCallPaths.scriptFilename), workingDisk)
   private lazy val jesCommandLine = s"/bin/bash ${cmdInput.containerPath}"
   private lazy val rcJesOutput = JesFileOutput(returnCodeFilename, returnCodeGcsPath.toRealString, Paths.get(returnCodeFilename), workingDisk)
->>>>>>> 26ade632
 
   private lazy val standardParameters = Seq(rcJesOutput)
 
@@ -152,35 +106,21 @@
 
   override def requestsAbortAndDiesImmediately: Boolean = true
 
-<<<<<<< HEAD
-  private def gcsAuthParameter: Option[JesInput] = {
-    if (jesAttributes.auths.gcs.requiresAuthFile || dockerConfiguration.isDefined)
-      Option(JesLiteralInput(ExtraConfigParamName, jesCallPaths.gcsAuthFilePath.toUri.toString))
-=======
   override def receive: Receive = pollingActorClientReceive orElse super.receive
 
   private def gcsAuthParameter: Option[JesInput] = {
     if (jesAttributes.auths.gcs.requiresAuthFile || dockerConfiguration.isDefined)
       Option(JesLiteralInput(ExtraConfigParamName, jesCallPaths.gcsAuthFilePath.toRealString))
->>>>>>> 26ade632
     else None
   }
 
   private lazy val callContext = CallContext(
     callRootPath,
-<<<<<<< HEAD
-    jesStdoutFile.toUri.toString,
-    jesStderrFile.toUri.toString
-  )
-
-  private[jes] lazy val callEngineFunctions = new JesExpressionFunctions(List(jesCallPaths.gcsPathBuilder), callContext)
-=======
     jesStdoutFile.toRealString,
     jesStderrFile.toRealString
   )
 
   private[jes] lazy val backendEngineFunctions = new JesExpressionFunctions(List(jesCallPaths.gcsPathBuilder), callContext)
->>>>>>> 26ade632
 
   /**
     * Takes two arrays of remote and local WDL File paths and generates the necessary JesInputs.
@@ -212,11 +152,7 @@
 
   private[jes] def generateJesInputs(jobDescriptor: BackendJobDescriptor): Set[JesInput] = {
 
-<<<<<<< HEAD
-    val writeFunctionFiles = call.task.evaluateFilesFromCommand(jobDescriptor.fullyQualifiedInputs, callEngineFunctions) map {
-=======
     val writeFunctionFiles = call.task.evaluateFilesFromCommand(jobDescriptor.fullyQualifiedInputs, backendEngineFunctions) map {
->>>>>>> 26ade632
       case (expression, file) =>  expression.toWdlString.md5SumShort -> Seq(file)
     }
 
@@ -257,16 +193,6 @@
     if (referenceName.length <= 127) referenceName else referenceName.md5Sum
   }
 
-<<<<<<< HEAD
-  private[jes] def findGlobOutputs(jobDescriptor: BackendJobDescriptor): Set[WdlGlobFile] = {
-    val globOutputs = (call.task.findOutputFiles(jobDescriptor.fullyQualifiedInputs, NoFunctions) map relativeLocalizationPath) collect {
-      case glob: WdlGlobFile => glob
-    }
-    globOutputs.distinct.toSet
-  }
-
-=======
->>>>>>> 26ade632
   private[jes] def generateJesOutputs(jobDescriptor: BackendJobDescriptor): Set[JesFileOutput] = {
     val wdlFileOutputs = call.task.findOutputFiles(jobDescriptor.fullyQualifiedInputs, NoFunctions) map relativeLocalizationPath
 
@@ -281,29 +207,17 @@
   }
 
   private def generateJesSingleFileOutputs(wdlFile: WdlSingleFile): JesFileOutput = {
-<<<<<<< HEAD
-    val destination = callRootPath.resolve(wdlFile.value.stripPrefix("/")).toUri.toString
-=======
     val destination = callRootPath.resolve(wdlFile.value.stripPrefix("/")).toRealString
->>>>>>> 26ade632
     val (relpath, disk) = relativePathAndAttachedDisk(wdlFile.value, runtimeAttributes.disks)
     JesFileOutput(makeSafeJesReferenceName(wdlFile.value), destination, relpath, disk)
   }
 
   private def generateJesGlobFileOutputs(wdlFile: WdlGlobFile): List[JesFileOutput] = {
-<<<<<<< HEAD
-    val globName = callEngineFunctions.globName(wdlFile.value)
-    val globDirectory = globName + "/"
-    val globListFile = globName + ".list"
-    val gcsGlobDirectoryDestinationPath = callRootPath.resolve(globDirectory).toUri.toString
-    val gcsGlobListFileDestinationPath = callRootPath.resolve(globListFile).toUri.toString
-=======
     val globName = backendEngineFunctions.globName(wdlFile.value)
     val globDirectory = globName + "/"
     val globListFile = globName + ".list"
     val gcsGlobDirectoryDestinationPath = callRootPath.resolve(globDirectory).toRealString
     val gcsGlobListFileDestinationPath = callRootPath.resolve(globListFile).toRealString
->>>>>>> 26ade632
 
     val (_, globDirectoryDisk) = relativePathAndAttachedDisk(wdlFile.value, runtimeAttributes.disks)
 
@@ -316,14 +230,6 @@
     )
   }
 
-<<<<<<< HEAD
-  private def instantiateCommand: Try[String] = {
-    val backendInputs = jobDescriptor.inputDeclarations mapValues gcsPathToLocal
-    jobDescriptor.call.task.instantiateCommand(backendInputs, callEngineFunctions, valueMapper = gcsPathToLocal)
-  }
-
-  private def uploadCommandScript(command: String, withMonitoring: Boolean, globFiles: Set[WdlGlobFile]): Future[Unit] = {
-=======
   override lazy val remoteStdErrPath: Path = jesStderrFile
 
   override lazy val remoteReturnCodePath: Path = returnCodeGcsPath
@@ -343,7 +249,6 @@
   override def commandLineValueMapper: (WdlValue) => WdlValue = gcsPathToLocal
 
   private def uploadCommandScript(command: String, withMonitoring: Boolean, globFiles: Set[WdlGlobFile]): Unit = {
->>>>>>> 26ade632
     val monitoring = if (withMonitoring) {
       s"""|touch $JesMonitoringLogFile
           |chmod u+x $JesMonitoringScript
@@ -369,39 +274,7 @@
 
     val globManipulations = globFiles.map(globManipulation).mkString("\n")
 
-    def globManipulation(globFile: WdlGlobFile) = {
-
-      val globDir = callEngineFunctions.globName(globFile.value)
-      val (_, disk) = relativePathAndAttachedDisk(globFile.value, runtimeAttributes.disks)
-      val globDirectory = Paths.get(s"${disk.mountPoint.toAbsolutePath}/$globDir/")
-      val globList = Paths.get(s"${disk.mountPoint.toAbsolutePath}/$globDir.list")
-
-      s"""
-        |mkdir $globDirectory
-        |ln ${globFile.value} $globDirectory
-        |ls -1 $globDirectory > $globList
-      """.stripMargin
-    }
-
-    val globManipulations = globFiles.map(globManipulation).mkString("\n")
-
     val fileContent =
-<<<<<<< HEAD
-      s"""
-         |#!/bin/bash
-         |export _JAVA_OPTIONS=-Djava.io.tmpdir=$tmpDir
-         |export TMPDIR=$tmpDir
-         |$monitoring
-         |(
-         |cd ${JesWorkingDisk.MountPoint}
-         |$command
-         |$globManipulations
-         |)
-         |echo $$? > $rcPath
-       """.stripMargin.trim
-
-    Future(File(jesCallPaths.script).write(fileContent)) void
-=======
       s"""|#!/bin/bash
           |export _JAVA_OPTIONS=-Djava.io.tmpdir=$tmpDir
           |export TMPDIR=$tmpDir
@@ -420,7 +293,6 @@
 
     File(jesCallPaths.script).write(fileContent)
     ()
->>>>>>> 26ade632
   }
 
   private def googleProject(descriptor: BackendWorkflowDescriptor): String = {
@@ -431,27 +303,19 @@
     descriptor.workflowOptions.getOrElse(WorkflowOptionKeys.GoogleComputeServiceAccount, jesAttributes.computeServiceAccount)
   }
 
-<<<<<<< HEAD
-  private def createJesRun(jesParameters: Seq[JesParameter], runIdForResumption: Option[String]): Future[Run] = {
-=======
   override def isTerminal(runStatus: RunStatus): Boolean = {
     runStatus match {
       case _: TerminalRunStatus => true
       case _ => false
     }
   }
->>>>>>> 26ade632
 
   private def createJesRun(jesParameters: Seq[JesParameter], runIdForResumption: Option[String]): Run = {
     Run(
       runIdForResumption,
       jobDescriptor = jobDescriptor,
       runtimeAttributes = runtimeAttributes,
-<<<<<<< HEAD
-      callRootPath = callRootPath.toUri.toString,
-=======
       callRootPath = callRootPath.toRealString,
->>>>>>> 26ade632
       commandLine = jesCommandLine,
       logFileName = jesLogFilename,
       jesParameters,
@@ -462,27 +326,9 @@
     )
   }
 
-<<<<<<< HEAD
-  protected def runWithJes(command: String,
-                           jesInputs: Set[JesInput],
-                           jesOutputs: Set[JesFileOutput],
-                           runIdForResumption: Option[String],
-                           withMonitoring: Boolean): Future[ExecutionHandle] = {
-
-    tellStartMetadata()
-
-    val jesParameters = standardParameters ++ gcsAuthParameter ++ jesInputs ++ jesOutputs
-
-    val jesJobSetup = for {
-      _ <- uploadCommandScript(command, withMonitoring, findGlobOutputs(jobDescriptor))
-      run <- createJesRun(jesParameters, runIdForResumption)
-      _ = tellMetadata(Map(CallMetadataKeys.JobId -> run.runId))
-    } yield run
-=======
   override def isFatal(throwable: Throwable): Boolean = isFatalJesException(throwable)
 
   override def isTransient(throwable: Throwable): Boolean = isTransientJesException(throwable)
->>>>>>> 26ade632
 
   override def execute(): ExecutionHandle = {
     runWithJes(None)
@@ -506,21 +352,9 @@
     }
   }
 
-<<<<<<< HEAD
-  private def startExecuting(monitoringOutput: Option[JesFileOutput], mode: ExecutionMode): Future[ExecutionHandle] = {
-    val jesInputs: Set[JesInput] = generateJesInputs(jobDescriptor) ++ monitoringScript + cmdInput
-    val jesOutputs: Set[JesFileOutput] = generateJesOutputs(jobDescriptor) ++ monitoringOutput
-
-    instantiateCommand match {
-      case Success(command) => runWithJes(command, jesInputs, jesOutputs, mode.jobId.collectFirst { case j: JesJobId => j.operationId }, monitoringScript.isDefined)
-      case Failure(ex: SocketTimeoutException) => Future.successful(FailedNonRetryableExecutionHandle(ex))
-      case Failure(ex) => Future.successful(FailedNonRetryableExecutionHandle(ex))
-    }
-=======
   override def pollStatusAsync(handle: JesPendingExecutionHandle)
                               (implicit ec: ExecutionContext): Future[RunStatus] = {
     super[JesPollingActorClient].pollStatus(handle.runInfo.get)
->>>>>>> 26ade632
   }
 
 
@@ -544,22 +378,6 @@
     }
   }
 
-<<<<<<< HEAD
-  /**
-    * Fire and forget start info to the metadata service
-    */
-  private def tellStartMetadata() = tellMetadata(metadataKeyValues)
-
-  /**
-    * Fire and forget info to the metadata service
-    */
-  def tellMetadata(metadataKeyValues: Map[String, Any]): Unit = {
-    import cromwell.services.metadata.MetadataService.implicits.MetadataAutoPutter
-    serviceRegistryActor.putMetadata(jobDescriptor.workflowDescriptor.id, Option(jobDescriptor.key), metadataKeyValues)
-  }
-
-=======
->>>>>>> 26ade632
   private[jes] def wdlValueToGcsPath(jesOutputs: Set[JesFileOutput])(value: WdlValue): WdlValue = {
     def toGcsPath(wdlFile: WdlFile) = jesOutputs collectFirst {
       case o if o.name == makeSafeJesReferenceName(wdlFile.valueString) => WdlFile(o.gcs)
@@ -580,14 +398,6 @@
 
     OutputEvaluator.evaluateOutputs(
       jobDescriptor,
-<<<<<<< HEAD
-      callEngineFunctions,
-      (wdlValueToSuccess _).compose(wdlValueToGcsPath(generateJesOutputs(jobDescriptor)))
-    )
-  }
-
-  private def handleSuccess(outputMappings: Try[CallOutputs], returnCode: Int, jobDetritusFiles: Map[String, Path], executionHandle: ExecutionHandle, events: Seq[ExecutionEvent]): ExecutionHandle = {
-=======
       backendEngineFunctions,
       (wdlValueToSuccess _).compose(wdlValueToGcsPath(generateJesOutputs(jobDescriptor)))
     )
@@ -615,7 +425,6 @@
     val jobDetritusFiles = jesCallPaths.detritusPaths
     val executionHandle = handle
     val events = success.eventList
->>>>>>> 26ade632
     outputMappings match {
       case Success(outputs) => SuccessfulExecutionHandle(outputs, returnCode, jobDetritusFiles, events)
       case Failure(ex: CromwellAggregatedException) if ex.throwables collectFirst { case s: SocketTimeoutException => s } isDefined =>
@@ -684,45 +493,9 @@
 
   // TODO: Adapter for left over test code. Not used by main.
   private[jes] def executionResult(status: TerminalRunStatus, handle: JesPendingExecutionHandle)
-<<<<<<< HEAD
-                                  (implicit ec: ExecutionContext): Future[ExecutionHandle] = Future {
-    try {
-      lazy val stderrLength: Long = File(jesStderrFile).size
-      lazy val returnCode = returnCodeContents map { _.trim.toInt }
-      lazy val continueOnReturnCode = runtimeAttributes.continueOnReturnCode
-
-      status match {
-        case _: RunStatus.Success if runtimeAttributes.failOnStderr && stderrLength.intValue > 0 =>
-          // returnCode will be None if it couldn't be downloaded/parsed, which will yield a null in the DB
-          FailedNonRetryableExecutionHandle(new RuntimeException(
-            s"execution failed: stderr has length $stderrLength"), returnCode.toOption).future
-        case _: RunStatus.Success if returnCodeContents.isFailure =>
-          val exception = returnCode.failed.get
-          jobLogger.warn(s"could not download return code file, retrying", exception)
-          // Return handle to try again.
-          handle.future
-        case _: RunStatus.Success if returnCode.isFailure =>
-          FailedNonRetryableExecutionHandle(new RuntimeException(
-            s"execution failed: could not parse return code as integer: ${returnCodeContents.get}")).future
-        case _: RunStatus.Success if !continueOnReturnCode.continueFor(returnCode.get) =>
-          val badReturnCodeMessage = s"Call ${jobDescriptor.key.tag}: return code was ${returnCode.getOrElse("(none)")}"
-          FailedNonRetryableExecutionHandle(new RuntimeException(badReturnCodeMessage), returnCode.toOption).future
-        case success: RunStatus.Success =>
-          handleSuccess(postProcess, returnCode.get, jesCallPaths.detritusPaths, handle, success.eventList).future
-        case RunStatus.Failed(errorCode, errorMessage, _, _, _, _) => handleFailure(errorCode, errorMessage)
-      }
-    } catch {
-      case e: Exception =>
-        jobLogger.warn("Caught exception trying to download result, retrying", e)
-        // Return the original handle to try again.
-        handle.future
-    }
-  } flatten
-=======
                                   (implicit ec: ExecutionContext): Future[ExecutionHandle] = {
     Future.fromTry(Try(handleExecutionResult(status, handle)))
   }
->>>>>>> 26ade632
 
   /**
     * Takes a path in GCS and comes up with a local path which is unique for the given GCS path.
